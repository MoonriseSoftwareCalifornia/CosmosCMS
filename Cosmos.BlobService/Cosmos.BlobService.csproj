--- conflicted
+++ resolved
@@ -2,17 +2,10 @@
 
 	<PropertyGroup>
 		<TargetFramework>net9.0</TargetFramework>
-<<<<<<< HEAD
-		<AssemblyVersion>9.0.15.3</AssemblyVersion>
-		<FileVersion>9.0.15.3</FileVersion>
-		<Version>9.0.15.3</Version>
-		<Title>Cosmos CMS Azure Storage Provider</Title>
-=======
 		<AssemblyVersion>9.0.15.2</AssemblyVersion>
 		<FileVersion>9.0.15.2</FileVersion>
 		<Version>9.0.15.2</Version>
 		<Title>Sky CMS Azure Storage Provider</Title>
->>>>>>> 8746bdff
 		<Authors>toiyabe62</Authors>
 		<Company>Moonrise Software LLC</Company>
 		<Description>Manages BLOB objects in Azure.</Description>
