--- conflicted
+++ resolved
@@ -109,22 +109,12 @@
         "webAppFamily": "[concat(if(equals(parameters('webAppPlanChoice'), 'Free Tier'), 'F', ''),if(equals(parameters('webAppPlanChoice'), 'Shared Tier'), 'D', ''),if(equals(parameters('webAppPlanChoice'), 'Basic Tier'), 'B', ''),if(equals(parameters('webAppPlanChoice'), 'Standard Tier'), 'S', ''))]",
         "appServicePlanName": "[concat('appplan', uniquestring(resourceGroup().id))]",
         "location": "[resourceGroup().location]",
-<<<<<<< HEAD
-        "accountName": "[concat('cosmos', uniqueString(resourceGroup().id))]",
-        "fileShareName": "data-sqlite",
-        "smtpEmailProviderOptions__Host": "",
-        "smtpEmailProviderOptions__Port": "",
-        "smtpEmailProviderOptions__EnableSsl":"",
-        "smtpEmailProviderOptions__UserName": "",
-        "smtpEmailProviderOptions__Password": "",
-=======
         "fileShareName": "data-sqlite",
         "smtpEmailProviderOptions__Host": "[parameters('smtpHostName')]",
         "smtpEmailProviderOptions__Port": "[parameters('smtpPort')]",
         "smtpEmailProviderOptions__EnableSsl": "[parameters('smtpEnableSsl')]",
         "smtpEmailProviderOptions__UserName": "[parameters('smtpUserName')]",
         "smtpEmailProviderOptions__Password": "[parameters('smtpPassword')]",
->>>>>>> 8746bdff
         "storageAccountName": "[concat('files', uniquestring(resourceGroup().id))]",
         "storageAccountType": "[parameters('storageAccountType')]",
         "editorName": "[concat('editor-', uniquestring(resourceGroup().id))]",
@@ -185,32 +175,6 @@
             }
         },
         // Deploy the app service plan and web apps.
-        {
-            "type": "Microsoft.Storage/storageAccounts/fileServices",
-            "apiVersion": "2023-01-01",
-            "name": "[concat(variables('storageAccountName'), '/default')]",
-            "dependsOn": [
-                "[resourceId('Microsoft.Storage/storageAccounts', variables('storageAccountName'))]"
-            ],
-            "properties": {
-                "shareDeleteRetentionPolicy": {
-                    "enabled": true,
-                    "days": 7
-                }
-            }
-        },
-        {
-            "type": "Microsoft.Storage/storageAccounts/fileServices/shares",
-            "apiVersion": "2023-01-01",
-            "name": "[concat(variables('storageAccountName'), '/default/', variables('fileShareName'))]",
-            "dependsOn": [
-                "[resourceId('Microsoft.Storage/storageAccounts/fileServices', variables('storageAccountName'), 'default')]"
-            ],
-            "properties": {
-                "shareQuota": 1,
-                "enabledProtocols": "SMB"
-            }
-        },
         {
             "type": "Microsoft.Web/serverfarms",
             "apiVersion": "2020-12-01",
@@ -361,36 +325,6 @@
                 "[resourceId('Microsoft.Web/sites', variables('editorName'))]"
             ],
             "properties": {
-<<<<<<< HEAD
-                "numberOfWorkers": "[int('1')]",
-                "defaultDocuments": [
-                    "Default.htm",
-                    "Default.html",
-                    "Default.asp",
-                    "index.htm",
-                    "index.html",
-                    "iisstart.htm",
-                    "default.aspx",
-                    "index.php",
-                    "hostingstart.html"
-                ],
-                "netFrameworkVersion": "v4.0",
-                "linuxFxVersion": "DOCKER|toiyabe/cosmos-editor:latest",
-                "requestTracingEnabled": "[bool('false')]",
-                "remoteDebuggingEnabled": "[bool('false')]",
-                "httpLoggingEnabled": "[bool('false')]",
-                "logsDirectorySizeLimit": "[int('35')]",
-                "detailedErrorLoggingEnabled": "[bool('false')]",
-                "use32BitWorkerProcess": "[bool('false')]",
-                "webSocketsEnabled": "[bool('false')]",
-                "alwaysOn": "[bool('true')]",
-                "autoHealEnabled": "[bool('false')]",
-                "localMySqlEnabled": "[bool('false')]",
-                "http20Enabled": "[bool('true')]",
-                "minTlsVersion": "1.2",
-                "ftpsState": "Disabled",
-                "healthCheckPath": "/Identity/Account/Login"
-=======
                 "numberOfWorkers": "1",
                 "defaultDocuments": "Default.htm,Default.html,Default.asp,index.htm,index.html,default.aspx",
                 "netFrameworkVersion": "v6.0",
@@ -409,7 +343,6 @@
                 "minTlsVersion": "1.2",
                 "ftpsState": "Disabled",
                 "storageAccountUrl": "[reference(resourceId('Microsoft.Storage/storageAccounts', variables('storageAccountName')), '2019-06-01').primaryEndpoints.web]"
->>>>>>> 8746bdff
             }
         },
         // Create the web app for the publisher.
@@ -529,30 +462,6 @@
                 "[resourceId('Microsoft.Web/sites', variables('publisherName'))]"
             ],
             "properties": {
-<<<<<<< HEAD
-                "numberOfWorkers": "[int('1')]",
-                "defaultDocuments": [
-                    "Default.htm",
-                    "Default.html",
-                    "Default.asp",
-                    "index.htm",
-                    "index.html"
-                ],
-                "netFrameworkVersion": "v6.0",
-                "requestTracingEnabled": "[bool('false')]",
-                "remoteDebuggingEnabled": "[bool('false')]",
-                "httpLoggingEnabled": "[bool('false')]",
-                "logsDirectorySizeLimit": "[int('35')]",
-                "detailedErrorLoggingEnabled": "[bool('false')]",
-                "use32BitWorkerProcess": "[bool('false')]",
-                "webSocketsEnabled": "[bool('false')]",
-                "alwaysOn": "[bool('true')]",
-                "autoHealEnabled": "[bool('false')]",
-                "localMySqlEnabled": "[bool('false')]",
-                "http20Enabled": "[bool('true')]",
-                "minTlsVersion": "1.2",
-                "ftpsState": "Disabled"
-=======
                 "numberOfWorkers": "1",
                 "defaultDocuments": "Default.htm,Default.html,Default.asp,index.htm,index.html,default.aspx",
                 "netFrameworkVersion": "v6.0",
@@ -583,7 +492,6 @@
             "properties": {
                 "hostNameType": "Verified",
                 "customHostNameDnsRecordType": "CName"
->>>>>>> 8746bdff
             }
         }
 
