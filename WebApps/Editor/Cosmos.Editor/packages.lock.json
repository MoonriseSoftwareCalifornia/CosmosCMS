{
  "version": 1,
  "dependencies": {
    "net8.0": {
      "Azure.Extensions.AspNetCore.DataProtection.Blobs": {
        "type": "Direct",
        "requested": "[1.3.4, )",
        "resolved": "1.3.4",
        "contentHash": "zS+x0MpUMSbvZD598lwAoax+ohIeSAvGlXpT71iP7FFmMZ+Tjz/8hx+jZH/RbV2cJYTYbux8XFDll7LMPuz46g==",
        "dependencies": {
          "Azure.Core": "1.38.0",
          "Azure.Storage.Blobs": "12.16.0",
          "Microsoft.AspNetCore.DataProtection": "3.1.32"
        }
      },
      "Azure.Identity": {
        "type": "Direct",
        "requested": "[1.13.1, )",
        "resolved": "1.13.1",
        "contentHash": "4eeK9XztjTmvA4WN+qAvlUCSxSv45+LqTMeC8XT2giGGZHKthTMU2IuXcHjAOf5VLH3wE3Bo6EwhIcJxVB8RmQ==",
        "dependencies": {
          "Azure.Core": "1.44.1",
          "Microsoft.Identity.Client": "4.66.1",
          "Microsoft.Identity.Client.Extensions.Msal": "4.66.1",
          "System.Memory": "4.5.5",
          "System.Text.Json": "6.0.10",
          "System.Threading.Tasks.Extensions": "4.5.4"
        }
      },
      "Azure.ResourceManager": {
        "type": "Direct",
        "requested": "[1.13.0, )",
        "resolved": "1.13.0",
        "contentHash": "B0ZE4gNxs942DScLH53X7L4uqnMnh1LTpjHZUfnToQsjA65AuxiiDCVMQUkTTeQOP3PNd0UOrgRNpjQlbU8bgg==",
        "dependencies": {
          "Azure.Core": "1.42.0",
          "System.ClientModel": "1.0.0",
          "System.Text.Json": "6.0.9"
        }
      },
      "Azure.ResourceManager.Cdn": {
        "type": "Direct",
        "requested": "[1.3.0, )",
        "resolved": "1.3.0",
        "contentHash": "6FDTTRqnZPbaDmMu+60PlUMm8Tysr+MHEzDlWynlJ5ITQsLLQWttG5Y2z9NVOcL1HonckorBIqUuUl0aydk9YQ==",
        "dependencies": {
          "Azure.Core": "1.39.0",
          "Azure.ResourceManager": "1.11.1",
          "System.ClientModel": "1.0.0",
          "System.Text.Json": "4.7.2"
        }
      },
      "CsvHelper": {
        "type": "Direct",
        "requested": "[33.0.1, )",
        "resolved": "33.0.1",
        "contentHash": "fev4lynklAU2A9GVMLtwarkwaanjSYB4wUqO2nOJX5hnzObORzUqVLe+bDYCUyIIRQM4o5Bsq3CcyJR89iMmEQ=="
      },
      "Microsoft.ApplicationInsights.AspNetCore": {
        "type": "Direct",
        "requested": "[2.22.0, )",
        "resolved": "2.22.0",
        "contentHash": "OuiZgRDX0zm3a1DRk/GT54ZsyTg8a88n3cpkVEYFJoRhT5X84l2C68BuKrglE0sIj+C0+o2WTR8S21YBD/ZWgA==",
        "dependencies": {
          "Microsoft.ApplicationInsights": "2.22.0",
          "Microsoft.ApplicationInsights.DependencyCollector": "2.22.0",
          "Microsoft.ApplicationInsights.EventCounterCollector": "2.22.0",
          "Microsoft.ApplicationInsights.PerfCounterCollector": "2.22.0",
          "Microsoft.ApplicationInsights.WindowsServer": "2.22.0",
          "Microsoft.ApplicationInsights.WindowsServer.TelemetryChannel": "2.22.0",
          "Microsoft.AspNetCore.Hosting": "2.1.1",
          "Microsoft.AspNetCore.Http": "2.1.22",
          "Microsoft.Extensions.Configuration.Json": "3.1.0",
          "Microsoft.Extensions.Logging.ApplicationInsights": "2.22.0",
          "System.Text.Encodings.Web": "4.7.2"
        }
      },
      "Microsoft.AspNetCore.Authentication.Google": {
        "type": "Direct",
        "requested": "[8.0.10, )",
        "resolved": "8.0.10",
        "contentHash": "ponvsoyGJKn19I8lbOE7RKP4et1sT4Mf5OFtBqF/5+CVfC4dgQry/jQud9rF66iFy0kdUHOoIK9LXtBfePQjvg=="
      },
      "Microsoft.AspNetCore.Authentication.MicrosoftAccount": {
        "type": "Direct",
        "requested": "[8.0.10, )",
        "resolved": "8.0.10",
        "contentHash": "YivWDtgaC6bQW6N8EdbG7uhENhJwC0UaBx0xGnWpLFSqRc+I1SLrhCpINg0DvvdwSgUWC55z20YwOI7CHyAyJQ=="
      },
      "Microsoft.AspNetCore.Mvc.NewtonsoftJson": {
        "type": "Direct",
        "requested": "[8.0.10, )",
        "resolved": "8.0.10",
        "contentHash": "2DIFj+w15yFIQbh4AgQQC8m0UJfhiF20s3h/DlTyiPGgNfijZ9TxqauYqaj81hF5Pc9wUg9agvxlH+4eUFjoRg==",
        "dependencies": {
          "Microsoft.AspNetCore.JsonPatch": "8.0.10",
          "Newtonsoft.Json": "13.0.3",
          "Newtonsoft.Json.Bson": "1.0.2"
        }
      },
      "Microsoft.Azure.SignalR": {
        "type": "Direct",
        "requested": "[1.28.0, )",
        "resolved": "1.28.0",
        "contentHash": "1zrrkT0QYEfnStgRW35OEFS9PC6cd0p5nQaPExenmeBTZALHnzqQkDsCh0qieaztcZBcScZ9AiRAd2LjrCNGjA==",
        "dependencies": {
          "Azure.Identity": "1.11.4",
          "Microsoft.Azure.SignalR.Protocols": "1.28.0",
          "Microsoft.Extensions.Http": "2.1.0",
          "Newtonsoft.Json": "13.0.3"
        }
      },
      "Microsoft.Extensions.Azure": {
        "type": "Direct",
        "requested": "[1.7.6, )",
        "resolved": "1.7.6",
        "contentHash": "o2dLnQ8cMw5p7KAtxAPukkk4Mhs4tu96nUyFee4lvfLZEkuyTLhLGT2D5o5bagCwHVxqzt+w4Eb4YOl/pLq6Cw==",
        "dependencies": {
          "Azure.Core": "1.44.0",
          "Azure.Identity": "1.12.0",
          "Microsoft.Extensions.Configuration.Abstractions": "2.1.0",
          "Microsoft.Extensions.Configuration.Binder": "2.1.0",
          "Microsoft.Extensions.DependencyInjection.Abstractions": "2.1.0",
          "Microsoft.Extensions.Logging.Abstractions": "2.1.0",
          "Microsoft.Extensions.Options": "2.1.0"
        }
      },
      "Microsoft.Extensions.Caching.Cosmos": {
        "type": "Direct",
        "requested": "[1.7.0, )",
        "resolved": "1.7.0",
        "contentHash": "3e8bwKBALCuSPnu9clUlLmZX/unVBg8UtAOpesQBNojnDOcTZL5bx31pRnSu052NqUT/IZesyG8OX1BoEoc/mw==",
        "dependencies": {
          "Microsoft.Azure.Cosmos": "3.43.1",
          "Microsoft.Extensions.Caching.Abstractions": "6.0.0",
          "Microsoft.Extensions.Options": "6.0.0"
        }
      },
      "Microsoft.VisualStudio.Azure.Containers.Tools.Targets": {
        "type": "Direct",
        "requested": "[1.21.0, )",
        "resolved": "1.21.0",
        "contentHash": "8NudeHOE56YsY59HYY89akRMup8Ho+7Y3cADTGjajjWroXVU9RQai2nA6PfteB8AuzmRHZ5NZQB2BnWhQEul5g=="
      },
      "Microsoft.VisualStudio.Web.CodeGeneration.Design": {
        "type": "Direct",
        "requested": "[8.0.6, )",
        "resolved": "8.0.6",
        "contentHash": "8s0QatoAhkButhDFPcVNfZxb2ml5yTxqSieXFhlGuM2dU2ORH2AjMzr1l/hm2HdAxdDlV2EzvIyPUDbra3VoLw==",
        "dependencies": {
          "Microsoft.DotNet.Scaffolding.Shared": "8.0.6",
          "Microsoft.VisualStudio.Web.CodeGenerators.Mvc": "8.0.6"
        }
      },
      "MimeTypeMapOfficial": {
        "type": "Direct",
        "requested": "[1.0.17, )",
        "resolved": "1.0.17",
        "contentHash": "f6DSQSYTckCjq1ifRj0fSLiEmDv+22uo4+JjTeb3MNZK3Ban1XLjA+bTQtD+/7x2NBEAGzBLYIRpS1IU2OgIAw=="
      },
      "NUglify": {
        "type": "Direct",
        "requested": "[1.21.9, )",
        "resolved": "1.21.9",
        "contentHash": "ULyI/scrIRAo2In6cnaCc/QkWUt+wB6pBVt5lrVddOKyamsCAm1XgArkk4px9tVn6SipjhbTt4M38QPlpoET+g=="
      },
      "PasswordGenerator": {
        "type": "Direct",
        "requested": "[2.1.0, )",
        "resolved": "2.1.0",
        "contentHash": "G70cCeAOYCk/uTuFw5PBGpYY9kmBZyzld7tphachvyU514PowMRDYyKwTefxIHNGWrhXY2d1DV5B1tDEnTtY3A=="
      },
      "SixLabors.ImageSharp": {
        "type": "Direct",
        "requested": "[3.1.5, )",
        "resolved": "3.1.5",
        "contentHash": "lNtlq7dSI/QEbYey+A0xn48z5w4XHSffF8222cC4F4YwTXfEImuiBavQcWjr49LThT/pRmtWJRcqA/PlL+eJ6g=="
      },
      "StyleCop.Analyzers": {
        "type": "Direct",
        "requested": "[1.1.118, )",
        "resolved": "1.1.118",
        "contentHash": "Onx6ovGSqXSK07n/0eM3ZusiNdB6cIlJdabQhWGgJp3Vooy9AaLS/tigeybOJAobqbtggTamoWndz72JscZBvw=="
      },
      "System.Drawing.Common": {
        "type": "Direct",
        "requested": "[8.0.10, )",
        "resolved": "8.0.10",
        "contentHash": "MdajRp3P+FOlThgY6FBjAqnmLiVl5t2yWEC/2AsDMqx1zYbJG3G5TnscFBQ4obqcaGqvN5UnhQHSFaJFG2HftQ==",
        "dependencies": {
          "Microsoft.Win32.SystemEvents": "8.0.0"
        }
      },
      "System.Formats.Asn1": {
        "type": "Direct",
        "requested": "[8.0.1, )",
        "resolved": "8.0.1",
        "contentHash": "XqKba7Mm/koKSjKMfW82olQdmfbI5yqeoLV/tidRp7fbh5rmHAQ5raDI/7SU0swTzv+jgqtUGkzmFxuUg0it1A=="
      },
      "AspNetCore.Identity.CosmosDb": {
        "type": "Transitive",
        "resolved": "8.0.7",
        "contentHash": "+R8uxMVPsKPGCWKT0sjFPTCMUo5mcStaOr5lQ5OTvCDUmlU00hAh5Ll/nK9XAIDEnHy5qDQ4wSPWGtYhcWqmxg==",
        "dependencies": {
          "Duende.IdentityServer.EntityFramework.Storage": "7.0.6",
          "Microsoft.AspNetCore.Identity.EntityFrameworkCore": "8.0.8",
          "Microsoft.AspNetCore.Identity.UI": "8.0.8",
          "Microsoft.EntityFrameworkCore.Cosmos": "8.0.8",
          "Newtonsoft.Json": "13.0.3"
        }
      },
      "Azure.Communication.Email": {
        "type": "Transitive",
        "resolved": "1.0.1",
        "contentHash": "dzbU2uBV12kgeF7c6gXoSOSJx21axQ7t9vPmzoR9k4+QHVO4CIqR3FjMXLmEDi27SCo5jovA8PWbY7GwDupZ3w==",
        "dependencies": {
          "Azure.Core": "1.34.0"
        }
      },
      "Azure.Core": {
        "type": "Transitive",
        "resolved": "1.44.1",
        "contentHash": "YyznXLQZCregzHvioip07/BkzjuWNXogJEVz9T5W6TwjNr17ax41YGzYMptlo2G10oLCuVPoyva62y0SIRDixg==",
        "dependencies": {
          "Microsoft.Bcl.AsyncInterfaces": "6.0.0",
          "System.ClientModel": "1.1.0",
          "System.Diagnostics.DiagnosticSource": "6.0.1",
          "System.Memory.Data": "6.0.0",
          "System.Numerics.Vectors": "4.5.0",
          "System.Text.Encodings.Web": "6.0.0",
          "System.Text.Json": "6.0.10",
          "System.Threading.Tasks.Extensions": "4.5.4"
        }
      },
      "Azure.Extensions.AspNetCore.Configuration.Secrets": {
        "type": "Transitive",
        "resolved": "1.3.2",
        "contentHash": "uMIU++B4XV4lW8+59rKi2Qph6tj2V7tHyLcwVR7OQRmA8cX0VVFhj2DyMahhoF9j4Jk99WA08Nsznd5RwC5Zfw==",
        "dependencies": {
          "Azure.Core": "1.42.0",
          "Azure.Security.KeyVault.Secrets": "4.6.0",
          "Microsoft.Extensions.Configuration": "2.1.0"
        }
      },
      "Azure.Security.KeyVault.Secrets": {
        "type": "Transitive",
        "resolved": "4.6.0",
        "contentHash": "vwPceoznuT6glvirZcXlaCQrh1uzTSxpZUi2hRFNumHiS3hVyqIXI5fgWiLtlBzwqPJMTr0flUoSvGKjXXQlfg==",
        "dependencies": {
          "Azure.Core": "1.37.0",
          "System.Memory": "4.5.4",
          "System.Text.Json": "4.7.2",
          "System.Threading.Tasks.Extensions": "4.5.4"
        }
      },
      "Azure.Storage.Blobs": {
        "type": "Transitive",
        "resolved": "12.22.2",
        "contentHash": "/BK63qx31dhXjnqOXB90DP8mJM+pHbti45+v/D3SiEgP2A+ekvJlGWGLVGQznriT5UAOerM+3vAAEJNKolVSIQ==",
        "dependencies": {
          "Azure.Storage.Common": "12.21.1",
          "System.Text.Json": "6.0.10"
        }
      },
      "Azure.Storage.Common": {
        "type": "Transitive",
        "resolved": "12.21.1",
        "contentHash": "NgDJw/upcro33AgGf91sPIG+BU2pFTgGDBzWEp8HctGwzmbjG80eYTl4CJMIwgxVOQWnEXnQZXLY7w3k+BQ9ig==",
        "dependencies": {
          "Azure.Core": "1.44.1",
          "System.IO.Hashing": "6.0.0"
        }
      },
      "Azure.Storage.Files.Shares": {
        "type": "Transitive",
        "resolved": "12.20.1",
        "contentHash": "Ovds3flK+t+evPRPNGGU5l4irhIcvhAqyDAcr6E3dXHvidJrdllNSaGSj+v36rIzcivIS4bCDKy390RRnBRScQ==",
        "dependencies": {
          "Azure.Storage.Common": "12.21.1",
          "System.Text.Json": "6.0.10"
        }
      },
      "Duende.IdentityServer.EntityFramework.Storage": {
        "type": "Transitive",
        "resolved": "7.0.6",
        "contentHash": "YzzqnlpuRPPN6EyrhoDW7/gYD4v5A21vQNcvrc7iNXfOl3NjE3B0izVeZplkQbu/bo0vezKs5/QENRKnstJtVw==",
        "dependencies": {
          "Duende.IdentityServer.Storage": "7.0.6",
          "Microsoft.EntityFrameworkCore.Relational": "8.0.0"
        }
      },
      "Duende.IdentityServer.Storage": {
        "type": "Transitive",
        "resolved": "7.0.6",
        "contentHash": "HCPsIxH+o8p9+wHezriASLoOo0sK3L1krV9s1NECBl8cQPH2UOEV2cpW84+Fougb1Os9P946FhrIn+7S2tJ5rg==",
        "dependencies": {
          "IdentityModel": "6.2.0",
          "Microsoft.AspNetCore.DataProtection.Abstractions": "8.0.3"
        }
      },
      "HtmlAgilityPack": {
        "type": "Transitive",
        "resolved": "1.11.70",
        "contentHash": "lwCgdq4H+WXH+lkM7TvJhyEs5uNGzoTud1VmXz2jr30/yOTRtG/oMCour5JMTN0t0fU4uFwFYIrDd98FH2RKsQ=="
      },
      "Humanizer": {
        "type": "Transitive",
        "resolved": "2.14.1",
        "contentHash": "/FUTD3cEceAAmJSCPN9+J+VhGwmL/C12jvwlyM1DFXShEMsBzvLzLqSrJ2rb+k/W2znKw7JyflZgZpyE+tI7lA==",
        "dependencies": {
          "Humanizer.Core.af": "2.14.1",
          "Humanizer.Core.ar": "2.14.1",
          "Humanizer.Core.az": "2.14.1",
          "Humanizer.Core.bg": "2.14.1",
          "Humanizer.Core.bn-BD": "2.14.1",
          "Humanizer.Core.cs": "2.14.1",
          "Humanizer.Core.da": "2.14.1",
          "Humanizer.Core.de": "2.14.1",
          "Humanizer.Core.el": "2.14.1",
          "Humanizer.Core.es": "2.14.1",
          "Humanizer.Core.fa": "2.14.1",
          "Humanizer.Core.fi-FI": "2.14.1",
          "Humanizer.Core.fr": "2.14.1",
          "Humanizer.Core.fr-BE": "2.14.1",
          "Humanizer.Core.he": "2.14.1",
          "Humanizer.Core.hr": "2.14.1",
          "Humanizer.Core.hu": "2.14.1",
          "Humanizer.Core.hy": "2.14.1",
          "Humanizer.Core.id": "2.14.1",
          "Humanizer.Core.is": "2.14.1",
          "Humanizer.Core.it": "2.14.1",
          "Humanizer.Core.ja": "2.14.1",
          "Humanizer.Core.ko-KR": "2.14.1",
          "Humanizer.Core.ku": "2.14.1",
          "Humanizer.Core.lv": "2.14.1",
          "Humanizer.Core.ms-MY": "2.14.1",
          "Humanizer.Core.mt": "2.14.1",
          "Humanizer.Core.nb": "2.14.1",
          "Humanizer.Core.nb-NO": "2.14.1",
          "Humanizer.Core.nl": "2.14.1",
          "Humanizer.Core.pl": "2.14.1",
          "Humanizer.Core.pt": "2.14.1",
          "Humanizer.Core.ro": "2.14.1",
          "Humanizer.Core.ru": "2.14.1",
          "Humanizer.Core.sk": "2.14.1",
          "Humanizer.Core.sl": "2.14.1",
          "Humanizer.Core.sr": "2.14.1",
          "Humanizer.Core.sr-Latn": "2.14.1",
          "Humanizer.Core.sv": "2.14.1",
          "Humanizer.Core.th-TH": "2.14.1",
          "Humanizer.Core.tr": "2.14.1",
          "Humanizer.Core.uk": "2.14.1",
          "Humanizer.Core.uz-Cyrl-UZ": "2.14.1",
          "Humanizer.Core.uz-Latn-UZ": "2.14.1",
          "Humanizer.Core.vi": "2.14.1",
          "Humanizer.Core.zh-CN": "2.14.1",
          "Humanizer.Core.zh-Hans": "2.14.1",
          "Humanizer.Core.zh-Hant": "2.14.1"
        }
      },
      "Humanizer.Core": {
        "type": "Transitive",
        "resolved": "2.14.1",
        "contentHash": "lQKvtaTDOXnoVJ20ibTuSIOf2i0uO0MPbDhd1jm238I+U/2ZnRENj0cktKZhtchBMtCUSRQ5v4xBCUbKNmyVMw=="
      },
      "Humanizer.Core.af": {
        "type": "Transitive",
        "resolved": "2.14.1",
        "contentHash": "BoQHyu5le+xxKOw+/AUM7CLXneM/Bh3++0qh1u0+D95n6f9eGt9kNc8LcAHLIOwId7Sd5hiAaaav0Nimj3peNw==",
        "dependencies": {
          "Humanizer.Core": "[2.14.1]"
        }
      },
      "Humanizer.Core.ar": {
        "type": "Transitive",
        "resolved": "2.14.1",
        "contentHash": "3d1V10LDtmqg5bZjWkA/EkmGFeSfNBcyCH+TiHcHP+HGQQmRq3eBaLcLnOJbVQVn3Z6Ak8GOte4RX4kVCxQlFA==",
        "dependencies": {
          "Humanizer.Core": "[2.14.1]"
        }
      },
      "Humanizer.Core.az": {
        "type": "Transitive",
        "resolved": "2.14.1",
        "contentHash": "8Z/tp9PdHr/K2Stve2Qs/7uqWPWLUK9D8sOZDNzyv42e20bSoJkHFn7SFoxhmaoVLJwku2jp6P7HuwrfkrP18Q==",
        "dependencies": {
          "Humanizer.Core": "[2.14.1]"
        }
      },
      "Humanizer.Core.bg": {
        "type": "Transitive",
        "resolved": "2.14.1",
        "contentHash": "S+hIEHicrOcbV2TBtyoPp1AVIGsBzlarOGThhQYCnP6QzEYo/5imtok6LMmhZeTnBFoKhM8yJqRfvJ5yqVQKSQ==",
        "dependencies": {
          "Humanizer.Core": "[2.14.1]"
        }
      },
      "Humanizer.Core.bn-BD": {
        "type": "Transitive",
        "resolved": "2.14.1",
        "contentHash": "U3bfj90tnUDRKlL1ZFlzhCHoVgpTcqUlTQxjvGCaFKb+734TTu3nkHUWVZltA1E/swTvimo/aXLtkxnLFrc0EQ==",
        "dependencies": {
          "Humanizer.Core": "[2.14.1]"
        }
      },
      "Humanizer.Core.cs": {
        "type": "Transitive",
        "resolved": "2.14.1",
        "contentHash": "jWrQkiCTy3L2u1T86cFkgijX6k7hoB0pdcFMWYaSZnm6rvG/XJE40tfhYyKhYYgIc1x9P2GO5AC7xXvFnFdqMQ==",
        "dependencies": {
          "Humanizer.Core": "[2.14.1]"
        }
      },
      "Humanizer.Core.da": {
        "type": "Transitive",
        "resolved": "2.14.1",
        "contentHash": "5o0rJyE/2wWUUphC79rgYDnif/21MKTTx9LIzRVz9cjCIVFrJ2bDyR2gapvI9D6fjoyvD1NAfkN18SHBsO8S9g==",
        "dependencies": {
          "Humanizer.Core": "[2.14.1]"
        }
      },
      "Humanizer.Core.de": {
        "type": "Transitive",
        "resolved": "2.14.1",
        "contentHash": "9JD/p+rqjb8f5RdZ3aEJqbjMYkbk4VFii2QDnnOdNo6ywEfg/A5YeOQ55CaBJmy7KvV4tOK4+qHJnX/tg3Z54A==",
        "dependencies": {
          "Humanizer.Core": "[2.14.1]"
        }
      },
      "Humanizer.Core.el": {
        "type": "Transitive",
        "resolved": "2.14.1",
        "contentHash": "Xmv6sTL5mqjOWGGpqY7bvbfK5RngaUHSa8fYDGSLyxY9mGdNbDcasnRnMOvi0SxJS9gAqBCn21Xi90n2SHZbFA==",
        "dependencies": {
          "Humanizer.Core": "[2.14.1]"
        }
      },
      "Humanizer.Core.es": {
        "type": "Transitive",
        "resolved": "2.14.1",
        "contentHash": "e//OIAeMB7pjBV1HqqI4pM2Bcw3Jwgpyz9G5Fi4c+RJvhqFwztoWxW57PzTnNJE2lbhGGLQZihFZjsbTUsbczA==",
        "dependencies": {
          "Humanizer.Core": "[2.14.1]"
        }
      },
      "Humanizer.Core.fa": {
        "type": "Transitive",
        "resolved": "2.14.1",
        "contentHash": "nzDOj1x0NgjXMjsQxrET21t1FbdoRYujzbmZoR8u8ou5CBWY1UNca0j6n/PEJR/iUbt4IxstpszRy41wL/BrpA==",
        "dependencies": {
          "Humanizer.Core": "[2.14.1]"
        }
      },
      "Humanizer.Core.fi-FI": {
        "type": "Transitive",
        "resolved": "2.14.1",
        "contentHash": "Vnxxx4LUhp3AzowYi6lZLAA9Lh8UqkdwRh4IE2qDXiVpbo08rSbokATaEzFS+o+/jCNZBmoyyyph3vgmcSzhhQ==",
        "dependencies": {
          "Humanizer.Core": "[2.14.1]"
        }
      },
      "Humanizer.Core.fr": {
        "type": "Transitive",
        "resolved": "2.14.1",
        "contentHash": "2p4g0BYNzFS3u9SOIDByp2VClYKO0K1ecDV4BkB9EYdEPWfFODYnF+8CH8LpUrpxL2TuWo2fiFx/4Jcmrnkbpg==",
        "dependencies": {
          "Humanizer.Core": "[2.14.1]"
        }
      },
      "Humanizer.Core.fr-BE": {
        "type": "Transitive",
        "resolved": "2.14.1",
        "contentHash": "o6R3SerxCRn5Ij8nCihDNMGXlaJ/1AqefteAssgmU2qXYlSAGdhxmnrQAXZUDlE4YWt/XQ6VkNLtH7oMqsSPFQ==",
        "dependencies": {
          "Humanizer.Core": "[2.14.1]"
        }
      },
      "Humanizer.Core.he": {
        "type": "Transitive",
        "resolved": "2.14.1",
        "contentHash": "FPsAhy7Iw6hb+ZitLgYC26xNcgGAHXb0V823yFAzcyoL5ozM+DCJtYfDPYiOpsJhEZmKFTM9No0jUn1M89WGvg==",
        "dependencies": {
          "Humanizer.Core": "[2.14.1]"
        }
      },
      "Humanizer.Core.hr": {
        "type": "Transitive",
        "resolved": "2.14.1",
        "contentHash": "chnaD89yOlST142AMkAKLuzRcV5df3yyhDyRU5rypDiqrq2HN8y1UR3h1IicEAEtXLoOEQyjSAkAQ6QuXkn7aw==",
        "dependencies": {
          "Humanizer.Core": "[2.14.1]"
        }
      },
      "Humanizer.Core.hu": {
        "type": "Transitive",
        "resolved": "2.14.1",
        "contentHash": "hAfnaoF9LTGU/CmFdbnvugN4tIs8ppevVMe3e5bD24+tuKsggMc5hYta9aiydI8JH9JnuVmxvNI4DJee1tK05A==",
        "dependencies": {
          "Humanizer.Core": "[2.14.1]"
        }
      },
      "Humanizer.Core.hy": {
        "type": "Transitive",
        "resolved": "2.14.1",
        "contentHash": "sVIKxOiSBUb4gStRHo9XwwAg9w7TNvAXbjy176gyTtaTiZkcjr9aCPziUlYAF07oNz6SdwdC2mwJBGgvZ0Sl2g==",
        "dependencies": {
          "Humanizer.Core": "[2.14.1]"
        }
      },
      "Humanizer.Core.id": {
        "type": "Transitive",
        "resolved": "2.14.1",
        "contentHash": "4Zl3GTvk3a49Ia/WDNQ97eCupjjQRs2iCIZEQdmkiqyaLWttfb+cYXDMGthP42nufUL0SRsvBctN67oSpnXtsg==",
        "dependencies": {
          "Humanizer.Core": "[2.14.1]"
        }
      },
      "Humanizer.Core.is": {
        "type": "Transitive",
        "resolved": "2.14.1",
        "contentHash": "R67A9j/nNgcWzU7gZy1AJ07ABSLvogRbqOWvfRDn4q6hNdbg/mjGjZBp4qCTPnB2mHQQTCKo3oeCUayBCNIBCw==",
        "dependencies": {
          "Humanizer.Core": "[2.14.1]"
        }
      },
      "Humanizer.Core.it": {
        "type": "Transitive",
        "resolved": "2.14.1",
        "contentHash": "jYxGeN4XIKHVND02FZ+Woir3CUTyBhLsqxu9iqR/9BISArkMf1Px6i5pRZnvq4fc5Zn1qw71GKKoCaHDJBsLFw==",
        "dependencies": {
          "Humanizer.Core": "[2.14.1]"
        }
      },
      "Humanizer.Core.ja": {
        "type": "Transitive",
        "resolved": "2.14.1",
        "contentHash": "TM3ablFNoYx4cYJybmRgpDioHpiKSD7q0QtMrmpsqwtiiEsdW5zz/q4PolwAczFnvrKpN6nBXdjnPPKVet93ng==",
        "dependencies": {
          "Humanizer.Core": "[2.14.1]"
        }
      },
      "Humanizer.Core.ko-KR": {
        "type": "Transitive",
        "resolved": "2.14.1",
        "contentHash": "CtvwvK941k/U0r8PGdEuBEMdW6jv/rBiA9tUhakC7Zd2rA/HCnDcbr1DiNZ+/tRshnhzxy/qwmpY8h4qcAYCtQ==",
        "dependencies": {
          "Humanizer.Core": "[2.14.1]"
        }
      },
      "Humanizer.Core.ku": {
        "type": "Transitive",
        "resolved": "2.14.1",
        "contentHash": "vHmzXcVMe+LNrF9txpdHzpG7XJX65SiN9GQd/Zkt6gsGIIEeECHrkwCN5Jnlkddw2M/b0HS4SNxdR1GrSn7uCA==",
        "dependencies": {
          "Humanizer.Core": "[2.14.1]"
        }
      },
      "Humanizer.Core.lv": {
        "type": "Transitive",
        "resolved": "2.14.1",
        "contentHash": "E1/KUVnYBS1bdOTMNDD7LV/jdoZv/fbWTLPtvwdMtSdqLyRTllv6PGM9xVQoFDYlpvVGtEl/09glCojPHw8ffA==",
        "dependencies": {
          "Humanizer.Core": "[2.14.1]"
        }
      },
      "Humanizer.Core.ms-MY": {
        "type": "Transitive",
        "resolved": "2.14.1",
        "contentHash": "vX8oq9HnYmAF7bek4aGgGFJficHDRTLgp/EOiPv9mBZq0i4SA96qVMYSjJ2YTaxs7Eljqit7pfpE2nmBhY5Fnw==",
        "dependencies": {
          "Humanizer.Core": "[2.14.1]"
        }
      },
      "Humanizer.Core.mt": {
        "type": "Transitive",
        "resolved": "2.14.1",
        "contentHash": "pEgTBzUI9hzemF7xrIZigl44LidTUhNu4x/P6M9sAwZjkUF0mMkbpxKkaasOql7lLafKrnszs0xFfaxQyzeuZQ==",
        "dependencies": {
          "Humanizer.Core": "[2.14.1]"
        }
      },
      "Humanizer.Core.nb": {
        "type": "Transitive",
        "resolved": "2.14.1",
        "contentHash": "mbs3m6JJq53ssLqVPxNfqSdTxAcZN3njlG8yhJVx83XVedpTe1ECK9aCa8FKVOXv93Gl+yRHF82Hw9T9LWv2hw==",
        "dependencies": {
          "Humanizer.Core": "[2.14.1]"
        }
      },
      "Humanizer.Core.nb-NO": {
        "type": "Transitive",
        "resolved": "2.14.1",
        "contentHash": "AsJxrrVYmIMbKDGe8W6Z6//wKv9dhWH7RsTcEHSr4tQt/80pcNvLi0hgD3fqfTtg0tWKtgch2cLf4prorEV+5A==",
        "dependencies": {
          "Humanizer.Core": "[2.14.1]"
        }
      },
      "Humanizer.Core.nl": {
        "type": "Transitive",
        "resolved": "2.14.1",
        "contentHash": "24b0OUdzJxfoqiHPCtYnR5Y4l/s4Oh7KW7uDp+qX25NMAHLCGog2eRfA7p2kRJp8LvnynwwQxm2p534V9m55wQ==",
        "dependencies": {
          "Humanizer.Core": "[2.14.1]"
        }
      },
      "Humanizer.Core.pl": {
        "type": "Transitive",
        "resolved": "2.14.1",
        "contentHash": "17mJNYaBssENVZyQHduiq+bvdXS0nhZJGEXtPKoMhKv3GD//WO0mEfd9wjEBsWCSmWI7bjRqhCidxzN+YtJmsg==",
        "dependencies": {
          "Humanizer.Core": "[2.14.1]"
        }
      },
      "Humanizer.Core.pt": {
        "type": "Transitive",
        "resolved": "2.14.1",
        "contentHash": "8HB8qavcVp2la1GJX6t+G9nDYtylPKzyhxr9LAooIei9MnQvNsjEiIE4QvHoeDZ4weuQ9CsPg1c211XUMVEZ4A==",
        "dependencies": {
          "Humanizer.Core": "[2.14.1]"
        }
      },
      "Humanizer.Core.ro": {
        "type": "Transitive",
        "resolved": "2.14.1",
        "contentHash": "psXNOcA6R8fSHoQYhpBTtTTYiOk8OBoN3PKCEDgsJKIyeY5xuK81IBdGi77qGZMu/OwBRQjQCBMtPJb0f4O1+A==",
        "dependencies": {
          "Humanizer.Core": "[2.14.1]"
        }
      },
      "Humanizer.Core.ru": {
        "type": "Transitive",
        "resolved": "2.14.1",
        "contentHash": "zm245xUWrajSN2t9H7BTf84/2APbUkKlUJpcdgsvTdAysr1ag9fi1APu6JEok39RRBXDfNRVZHawQ/U8X0pSvQ==",
        "dependencies": {
          "Humanizer.Core": "[2.14.1]"
        }
      },
      "Humanizer.Core.sk": {
        "type": "Transitive",
        "resolved": "2.14.1",
        "contentHash": "Ncw24Vf3ioRnbU4MsMFHafkyYi8JOnTqvK741GftlQvAbULBoTz2+e7JByOaasqeSi0KfTXeegJO+5Wk1c0Mbw==",
        "dependencies": {
          "Humanizer.Core": "[2.14.1]"
        }
      },
      "Humanizer.Core.sl": {
        "type": "Transitive",
        "resolved": "2.14.1",
        "contentHash": "l8sUy4ciAIbVThWNL0atzTS2HWtv8qJrsGWNlqrEKmPwA4SdKolSqnTes9V89fyZTc2Q43jK8fgzVE2C7t009A==",
        "dependencies": {
          "Humanizer.Core": "[2.14.1]"
        }
      },
      "Humanizer.Core.sr": {
        "type": "Transitive",
        "resolved": "2.14.1",
        "contentHash": "rnNvhpkOrWEymy7R/MiFv7uef8YO5HuXDyvojZ7JpijHWA5dXuVXooCOiA/3E93fYa3pxDuG2OQe4M/olXbQ7w==",
        "dependencies": {
          "Humanizer.Core": "[2.14.1]"
        }
      },
      "Humanizer.Core.sr-Latn": {
        "type": "Transitive",
        "resolved": "2.14.1",
        "contentHash": "nuy/ykpk974F8ItoQMS00kJPr2dFNjOSjgzCwfysbu7+gjqHmbLcYs7G4kshLwdA4AsVncxp99LYeJgoh1JF5g==",
        "dependencies": {
          "Humanizer.Core": "[2.14.1]"
        }
      },
      "Humanizer.Core.sv": {
        "type": "Transitive",
        "resolved": "2.14.1",
        "contentHash": "E53+tpAG0RCp+cSSI7TfBPC+NnsEqUuoSV0sU+rWRXWr9MbRWx1+Zj02XMojqjGzHjjOrBFBBio6m74seFl0AA==",
        "dependencies": {
          "Humanizer.Core": "[2.14.1]"
        }
      },
      "Humanizer.Core.th-TH": {
        "type": "Transitive",
        "resolved": "2.14.1",
        "contentHash": "eSevlJtvs1r4vQarNPfZ2kKDp/xMhuD00tVVzRXkSh1IAZbBJI/x2ydxUOwfK9bEwEp+YjvL1Djx2+kw7ziu7g==",
        "dependencies": {
          "Humanizer.Core": "[2.14.1]"
        }
      },
      "Humanizer.Core.tr": {
        "type": "Transitive",
        "resolved": "2.14.1",
        "contentHash": "rQ8N+o7yFcFqdbtu1mmbrXFi8TQ+uy+fVH9OPI0CI3Cu1om5hUU/GOMC3hXsTCI6d79y4XX+0HbnD7FT5khegA==",
        "dependencies": {
          "Humanizer.Core": "[2.14.1]"
        }
      },
      "Humanizer.Core.uk": {
        "type": "Transitive",
        "resolved": "2.14.1",
        "contentHash": "2uEfujwXKNm6bdpukaLtEJD+04uUtQD65nSGCetA1fYNizItEaIBUboNfr3GzJxSMQotNwGVM3+nSn8jTd0VSg==",
        "dependencies": {
          "Humanizer.Core": "[2.14.1]"
        }
      },
      "Humanizer.Core.uz-Cyrl-UZ": {
        "type": "Transitive",
        "resolved": "2.14.1",
        "contentHash": "TD3ME2sprAvFqk9tkWrvSKx5XxEMlAn1sjk+cYClSWZlIMhQQ2Bp/w0VjX1Kc5oeKjxRAnR7vFcLUFLiZIDk9Q==",
        "dependencies": {
          "Humanizer.Core": "[2.14.1]"
        }
      },
      "Humanizer.Core.uz-Latn-UZ": {
        "type": "Transitive",
        "resolved": "2.14.1",
        "contentHash": "/kHAoF4g0GahnugZiEMpaHlxb+W6jCEbWIdsq9/I1k48ULOsl/J0pxZj93lXC3omGzVF1BTVIeAtv5fW06Phsg==",
        "dependencies": {
          "Humanizer.Core": "[2.14.1]"
        }
      },
      "Humanizer.Core.vi": {
        "type": "Transitive",
        "resolved": "2.14.1",
        "contentHash": "rsQNh9rmHMBtnsUUlJbShMsIMGflZtPmrMM6JNDw20nhsvqfrdcoDD8cMnLAbuSovtc3dP+swRmLQzKmXDTVPA==",
        "dependencies": {
          "Humanizer.Core": "[2.14.1]"
        }
      },
      "Humanizer.Core.zh-CN": {
        "type": "Transitive",
        "resolved": "2.14.1",
        "contentHash": "uH2dWhrgugkCjDmduLdAFO9w1Mo0q07EuvM0QiIZCVm6FMCu/lGv2fpMu4GX+4HLZ6h5T2Pg9FIdDLCPN2a67w==",
        "dependencies": {
          "Humanizer.Core": "[2.14.1]"
        }
      },
      "Humanizer.Core.zh-Hans": {
        "type": "Transitive",
        "resolved": "2.14.1",
        "contentHash": "WH6IhJ8V1UBG7rZXQk3dZUoP2gsi8a0WkL8xL0sN6WGiv695s8nVcmab9tWz20ySQbuzp0UkSxUQFi5jJHIpOQ==",
        "dependencies": {
          "Humanizer.Core": "[2.14.1]"
        }
      },
      "Humanizer.Core.zh-Hant": {
        "type": "Transitive",
        "resolved": "2.14.1",
        "contentHash": "VIXB7HCUC34OoaGnO3HJVtSv2/wljPhjV7eKH4+TFPgQdJj2lvHNKY41Dtg0Bphu7X5UaXFR4zrYYyo+GNOjbA==",
        "dependencies": {
          "Humanizer.Core": "[2.14.1]"
        }
      },
      "IdentityModel": {
        "type": "Transitive",
        "resolved": "6.2.0",
        "contentHash": "4AXZ6Tp+DNwrSSeBziiX/231i8ZpD77A9nEMyc68gLSCWG0kgWsIBeFquYcBebiIPkfB7GEXzCYuuLeR1QZJIQ=="
      },
      "MailChimp.Net.V3": {
        "type": "Transitive",
        "resolved": "5.5.0",
        "contentHash": "YqqrqS/ZIXtHKJ+25qrCKxBjvtFJISOpWTKIPOS2iKzrhoW7NeIMRz3OMW1jHpNIJ+fbQhmI7tRY7Aoc9Xjg8w==",
        "dependencies": {
          "Microsoft.Extensions.Configuration": "3.1.8",
          "Microsoft.Extensions.DependencyInjection": "3.1.8",
          "Microsoft.Extensions.Http": "3.1.8",
          "Microsoft.Extensions.Options": "3.1.8",
          "Newtonsoft.Json": "13.0.3"
        }
      },
      "Microsoft.ApplicationInsights": {
        "type": "Transitive",
        "resolved": "2.22.0",
        "contentHash": "3AOM9bZtku7RQwHyMEY3tQMrHIgjcfRDa6YQpd/QG2LDGvMydSlL9Di+8LLMt7J2RDdfJ7/2jdYv6yHcMJAnNw==",
        "dependencies": {
          "System.Diagnostics.DiagnosticSource": "5.0.0"
        }
      },
      "Microsoft.ApplicationInsights.DependencyCollector": {
        "type": "Transitive",
        "resolved": "2.22.0",
        "contentHash": "gseSmuCshdZqcn5r6EW1Zx52e5/p2RpAsHSanlxs8pq+Pbg1RZP678tXtxfVuHC0fA3MVV852pnfFC7ZGB0jew==",
        "dependencies": {
          "Microsoft.ApplicationInsights": "2.22.0",
          "System.Diagnostics.DiagnosticSource": "5.0.0"
        }
      },
      "Microsoft.ApplicationInsights.EventCounterCollector": {
        "type": "Transitive",
        "resolved": "2.22.0",
        "contentHash": "/fXUyZIMwaWfETgire4fygaBhY8J+hXvTVhSFXKV0JOFBenzzU4smGW8iRUFhE534a3QrczuFfmfCCkXRKbsNg==",
        "dependencies": {
          "Microsoft.ApplicationInsights": "2.22.0"
        }
      },
      "Microsoft.ApplicationInsights.PerfCounterCollector": {
        "type": "Transitive",
        "resolved": "2.22.0",
        "contentHash": "nExsJsbN7694ueUNNBms/UNgza9WH4W/I6i5CnF9ujJ1sp57EL5Uk0NP9MDwlLVtYaaiznKPatVSv3Nu8vAplw==",
        "dependencies": {
          "Microsoft.ApplicationInsights": "2.22.0",
          "Microsoft.Extensions.Caching.Memory": "1.0.0",
          "System.Diagnostics.PerformanceCounter": "6.0.0"
        }
      },
      "Microsoft.ApplicationInsights.WindowsServer": {
        "type": "Transitive",
        "resolved": "2.22.0",
        "contentHash": "9k1x1+Kq1fElvcv0o/w9w8tRWAa2Y0f4NPBeHF5b2xCety4GM1yv3K3Ra0lZwO3kW0SHlm9M8nrySuyKQlHyYA==",
        "dependencies": {
          "Microsoft.ApplicationInsights": "2.22.0",
          "Microsoft.ApplicationInsights.DependencyCollector": "2.22.0",
          "Microsoft.ApplicationInsights.PerfCounterCollector": "2.22.0",
          "Microsoft.ApplicationInsights.WindowsServer.TelemetryChannel": "2.22.0",
          "System.Diagnostics.DiagnosticSource": "5.0.0"
        }
      },
      "Microsoft.ApplicationInsights.WindowsServer.TelemetryChannel": {
        "type": "Transitive",
        "resolved": "2.22.0",
        "contentHash": "Blb6S8UJSJ/jo6mxeO38gKgui75D2brp5NpXJoZUhyJzfmYsfhn7a4t5f+CDfAKyvie7sQB2FIzeEDQSiRE5zw==",
        "dependencies": {
          "Microsoft.ApplicationInsights": "2.22.0",
          "System.IO.FileSystem.AccessControl": "4.7.0"
        }
      },
      "Microsoft.AspNetCore.Cryptography.Internal": {
        "type": "Transitive",
        "resolved": "8.0.10",
        "contentHash": "MT/jvNoiXUB82drzqtqZqyAfxQH2b0kpEyjjMYrSLmqgAvBkMEKJelbqHazEo5Lxtq43uquPgeBtTuSrVog5lQ=="
      },
      "Microsoft.AspNetCore.Cryptography.KeyDerivation": {
        "type": "Transitive",
        "resolved": "8.0.10",
        "contentHash": "4jd0g3k2R1L1bhhpVmJOp7rAs76V9XLVuhl8J3sTAcl2dKMS78PsKG1HX75U73WEEwrsM4Bui2/N1/Blwgt5iw==",
        "dependencies": {
          "Microsoft.AspNetCore.Cryptography.Internal": "8.0.10"
        }
      },
      "Microsoft.AspNetCore.DataProtection": {
        "type": "Transitive",
        "resolved": "8.0.10",
        "contentHash": "6UtyAG/78Re6TUb5PXZAqoy+2ZSwEToN3jAP3KcX6pB9NbDXSJX9SnGsAOkqDLLsu3I/AoXqaiVQtBEDtq8Iww==",
        "dependencies": {
          "Microsoft.AspNetCore.Cryptography.Internal": "8.0.10",
          "Microsoft.AspNetCore.DataProtection.Abstractions": "8.0.10",
          "Microsoft.Extensions.DependencyInjection.Abstractions": "8.0.2",
          "Microsoft.Extensions.Hosting.Abstractions": "8.0.1",
          "Microsoft.Extensions.Logging.Abstractions": "8.0.2",
          "Microsoft.Extensions.Options": "8.0.2",
          "System.Security.Cryptography.Xml": "8.0.2"
        }
      },
      "Microsoft.AspNetCore.DataProtection.Abstractions": {
        "type": "Transitive",
        "resolved": "8.0.10",
        "contentHash": "tDA68PYc0M/gyijcERsC3E1anqRpOmmmWJqpHmbbmrv6h/IjelnwzKaQwXdeJ36sEyB7dRuteC+j3fKyl/J/7A=="
      },
      "Microsoft.AspNetCore.DataProtection.EntityFrameworkCore": {
        "type": "Transitive",
        "resolved": "8.0.10",
        "contentHash": "y52y8/PA1O9K1hGfGFrmXVdm+F9OudIGvRIWz4hRAZaY9JsFBB6OICYPHYLyl1QcETi3VGml5Gu1KmtUWMtTQA==",
        "dependencies": {
          "Microsoft.AspNetCore.DataProtection": "8.0.10",
          "Microsoft.EntityFrameworkCore": "8.0.10"
        }
      },
      "Microsoft.AspNetCore.Hosting": {
        "type": "Transitive",
        "resolved": "2.1.1",
        "contentHash": "MqYc0DUxrhAPnb5b4HFspxsoJT+gJlLsliSxIgovf4BsbmpaXQId0/pDiVzLuEbmks2w1/lRfY8w0lQOuK1jQQ==",
        "dependencies": {
          "Microsoft.AspNetCore.Hosting.Abstractions": "2.1.1",
          "Microsoft.AspNetCore.Http": "2.1.1",
          "Microsoft.AspNetCore.Http.Extensions": "2.1.1",
          "Microsoft.Extensions.Configuration": "2.1.1",
          "Microsoft.Extensions.Configuration.EnvironmentVariables": "2.1.1",
          "Microsoft.Extensions.Configuration.FileExtensions": "2.1.1",
          "Microsoft.Extensions.DependencyInjection": "2.1.1",
          "Microsoft.Extensions.FileProviders.Physical": "2.1.1",
          "Microsoft.Extensions.Hosting.Abstractions": "2.1.1",
          "Microsoft.Extensions.Logging": "2.1.1",
          "Microsoft.Extensions.Options": "2.1.1",
          "System.Diagnostics.DiagnosticSource": "4.5.0",
          "System.Reflection.Metadata": "1.6.0"
        }
      },
      "Microsoft.AspNetCore.Hosting.Abstractions": {
        "type": "Transitive",
        "resolved": "2.1.1",
        "contentHash": "76cKcp2pWhvdV2TXTqMg/DyW7N6cDzTEhtL8vVWFShQN+Ylwv3eO/vUQr2BS3Hz4IZHEpL+FOo2T+MtymHDqDQ==",
        "dependencies": {
          "Microsoft.AspNetCore.Hosting.Server.Abstractions": "2.1.1",
          "Microsoft.AspNetCore.Http.Abstractions": "2.1.1",
          "Microsoft.Extensions.Hosting.Abstractions": "2.1.1"
        }
      },
      "Microsoft.AspNetCore.Hosting.Server.Abstractions": {
        "type": "Transitive",
        "resolved": "2.1.1",
        "contentHash": "+vD7HJYzAXNq17t+NgRkpS38cxuAyOBu8ixruOiA3nWsybozolUdALWiZ5QFtGRzajSLPFA2YsbO3NPcqoUwcw==",
        "dependencies": {
          "Microsoft.AspNetCore.Http.Features": "2.1.1",
          "Microsoft.Extensions.Configuration.Abstractions": "2.1.1"
        }
      },
      "Microsoft.AspNetCore.Http": {
        "type": "Transitive",
        "resolved": "2.1.22",
        "contentHash": "+Blk++1JWqghbl8+3azQmKhiNZA5wAepL9dY2I6KVmu2Ri07MAcvAVC888qUvO7yd7xgRgZOMfihezKg14O/2A==",
        "dependencies": {
          "Microsoft.AspNetCore.Http.Abstractions": "2.1.1",
          "Microsoft.AspNetCore.WebUtilities": "2.1.1",
          "Microsoft.Extensions.ObjectPool": "2.1.1",
          "Microsoft.Extensions.Options": "2.1.1",
          "Microsoft.Net.Http.Headers": "2.1.1"
        }
      },
      "Microsoft.AspNetCore.Http.Abstractions": {
        "type": "Transitive",
        "resolved": "2.1.1",
        "contentHash": "kQUEVOU4loc8CPSb2WoHFTESqwIa8Ik7ysCBfTwzHAd0moWovc9JQLmhDIHlYLjHbyexqZAlkq/FPRUZqokebw==",
        "dependencies": {
          "Microsoft.AspNetCore.Http.Features": "2.1.1",
          "System.Text.Encodings.Web": "4.5.0"
        }
      },
      "Microsoft.AspNetCore.Http.Extensions": {
        "type": "Transitive",
        "resolved": "2.1.1",
        "contentHash": "ncAgV+cqsWSqjLXFUTyObGh4Tr7ShYYs3uW8Q/YpRwZn7eLV7dux5Z6GLY+rsdzmIHiia3Q2NWbLULQi7aziHw==",
        "dependencies": {
          "Microsoft.AspNetCore.Http.Abstractions": "2.1.1",
          "Microsoft.Extensions.FileProviders.Abstractions": "2.1.1",
          "Microsoft.Net.Http.Headers": "2.1.1",
          "System.Buffers": "4.5.0"
        }
      },
      "Microsoft.AspNetCore.Http.Features": {
        "type": "Transitive",
        "resolved": "2.1.1",
        "contentHash": "VklZ7hWgSvHBcDtwYYkdMdI/adlf7ebxTZ9kdzAhX+gUs5jSHE9mZlTamdgf9miSsxc1QjNazHXTDJdVPZKKTw==",
        "dependencies": {
          "Microsoft.Extensions.Primitives": "2.1.1"
        }
      },
      "Microsoft.AspNetCore.Identity.EntityFrameworkCore": {
        "type": "Transitive",
        "resolved": "8.0.10",
        "contentHash": "vMeY9F3Sq+AiZlquf84rwHOAQBS8nb8kd1RcuoXKPBhHNGBxMLYnr8/e/FCwu7kb14hH/rqWoEuyO4WXpAO6Rw==",
        "dependencies": {
          "Microsoft.EntityFrameworkCore.Relational": "8.0.10",
          "Microsoft.Extensions.Identity.Stores": "8.0.10"
        }
      },
      "Microsoft.AspNetCore.Identity.UI": {
        "type": "Transitive",
        "resolved": "8.0.10",
        "contentHash": "+KvPMIQa2IvtdSgiV/4FzvlNj4kYN+e/A6yrwmeQHQMeHTCpw+l9B6lvmDaE7pQzgnYTxzcst5LtaDtLX8AqFQ==",
        "dependencies": {
          "Microsoft.Extensions.FileProviders.Embedded": "8.0.10",
          "Microsoft.Extensions.Identity.Stores": "8.0.10"
        }
      },
      "Microsoft.AspNetCore.JsonPatch": {
        "type": "Transitive",
        "resolved": "8.0.10",
        "contentHash": "pLEDpobrApzc+9IgnlwMfWHfVaOWdNlBFgfggxFgMw57sn/iTkPMwc8eaufcKcLyCCNZQ1r6GRLsIIzUMtH8eg==",
        "dependencies": {
          "Microsoft.CSharp": "4.7.0",
          "Newtonsoft.Json": "13.0.3"
        }
      },
      "Microsoft.AspNetCore.Razor.Language": {
        "type": "Transitive",
        "resolved": "6.0.24",
        "contentHash": "kBL6ljTREp/3fk8EKN27mrPy3WTqWUjiqCkKFlCKHUKRO3/9rAasKizX3vPWy4ZTcNsIPmVWUHwjDFmiW4MyNA=="
      },
      "Microsoft.AspNetCore.WebUtilities": {
        "type": "Transitive",
        "resolved": "2.1.1",
        "contentHash": "PGKIZt4+412Z/XPoSjvYu/QIbTxcAQuEFNoA1Pw8a9mgmO0ZhNBmfaNyhgXFf7Rq62kP0tT/2WXpxdcQhkFUPA==",
        "dependencies": {
          "Microsoft.Net.Http.Headers": "2.1.1",
          "System.Text.Encodings.Web": "4.5.0"
        }
      },
      "Microsoft.Azure.Cosmos": {
        "type": "Transitive",
        "resolved": "3.43.1",
        "contentHash": "eQG0Y9WGfpiw+vga0QmweTOc5EJIKG3sF7xQvMszbnEb9Vb0fOKPKUq7owlb1tRGRELhAPMjxoVZzmW8toNEyw==",
        "dependencies": {
          "Azure.Core": "1.19.0",
          "Microsoft.Bcl.AsyncInterfaces": "1.0.0",
          "Microsoft.Bcl.HashCode": "1.1.0",
          "Newtonsoft.Json": "10.0.2",
          "System.Buffers": "4.5.1",
          "System.Collections.Immutable": "1.7.0",
          "System.Configuration.ConfigurationManager": "6.0.0",
          "System.Diagnostics.DiagnosticSource": "6.0.1",
          "System.Memory": "4.5.4",
          "System.Numerics.Vectors": "4.5.0",
          "System.Runtime.CompilerServices.Unsafe": "6.0.0",
          "System.Threading.Tasks.Extensions": "4.5.4",
          "System.ValueTuple": "4.5.0"
        }
      },
      "Microsoft.Azure.SignalR.Protocols": {
        "type": "Transitive",
        "resolved": "1.28.0",
        "contentHash": "akQ684OJfobi/FR4uHfPtpzIaqYUukqIPyhPI8Y4PQ0N0oLHfAzZfo7SQZAPs2YO7AeYzjHbOkPkOoHepGr0Jw==",
        "dependencies": {
          "Microsoft.Extensions.Primitives": "2.1.1",
          "System.Buffers": "4.5.1",
          "System.Memory": "4.5.4",
          "System.Runtime.CompilerServices.Unsafe": "6.0.0"
        }
      },
      "Microsoft.Bcl.AsyncInterfaces": {
        "type": "Transitive",
        "resolved": "7.0.0",
        "contentHash": "3aeMZ1N0lJoSyzqiP03hqemtb1BijhsJADdobn/4nsMJ8V1H+CrpuduUe4hlRdx+ikBQju1VGjMD1GJ3Sk05Eg=="
      },
      "Microsoft.Bcl.HashCode": {
        "type": "Transitive",
        "resolved": "1.1.0",
        "contentHash": "J2G1k+u5unBV+aYcwxo94ip16Rkp65pgWFb0R6zwJipzWNMgvqlWeuI7/+R+e8bob66LnSG+llLJ+z8wI94cHg=="
      },
      "Microsoft.Build": {
        "type": "Transitive",
        "resolved": "17.8.3",
        "contentHash": "jOxP2DrBZb2zuDO5M8LfI50SCdXlahgUHJ6mH0jz4OBID0F9o+DVggk0CPAONmcbUPo2SsQCFkMaxmHkKLj99Q==",
        "dependencies": {
          "Microsoft.Build.Framework": "17.8.3",
          "Microsoft.NET.StringTools": "17.8.3",
          "System.Collections.Immutable": "7.0.0",
          "System.Configuration.ConfigurationManager": "7.0.0",
          "System.Reflection.Metadata": "7.0.0",
          "System.Reflection.MetadataLoadContext": "7.0.0",
          "System.Security.Principal.Windows": "5.0.0",
          "System.Threading.Tasks.Dataflow": "7.0.0"
        }
      },
      "Microsoft.Build.Framework": {
        "type": "Transitive",
        "resolved": "17.8.3",
        "contentHash": "NrQZJW8TlKVPx72yltGb8SVz3P5mNRk9fNiD/ao8jRSk48WqIIdCn99q4IjlVmPcruuQ+yLdjNQLL8Rb4c916g=="
      },
      "Microsoft.CodeAnalysis.Analyzers": {
        "type": "Transitive",
        "resolved": "3.3.4",
        "contentHash": "AxkxcPR+rheX0SmvpLVIGLhOUXAKG56a64kV9VQZ4y9gR9ZmPXnqZvHJnmwLSwzrEP6junUF11vuc+aqo5r68g=="
      },
      "Microsoft.CodeAnalysis.AnalyzerUtilities": {
        "type": "Transitive",
        "resolved": "3.3.0",
        "contentHash": "gyQ70pJ4T7hu/s0+QnEaXtYfeG/JrttGnxHJlrhpxsQjRIUGuRhVwNBtkHHYOrUAZ/l47L98/NiJX6QmTwAyrg=="
      },
      "Microsoft.CodeAnalysis.Common": {
        "type": "Transitive",
        "resolved": "4.8.0",
        "contentHash": "/jR+e/9aT+BApoQJABlVCKnnggGQbvGh7BKq2/wI1LamxC+LbzhcLj4Vj7gXCofl1n4E521YfF9w0WcASGg/KA==",
        "dependencies": {
          "Microsoft.CodeAnalysis.Analyzers": "3.3.4",
          "System.Collections.Immutable": "7.0.0",
          "System.Reflection.Metadata": "7.0.0",
          "System.Runtime.CompilerServices.Unsafe": "6.0.0"
        }
      },
      "Microsoft.CodeAnalysis.CSharp": {
        "type": "Transitive",
        "resolved": "4.8.0",
        "contentHash": "+3+qfdb/aaGD8PZRCrsdobbzGs1m9u119SkkJt8e/mk3xLJz/udLtS2T6nY27OTXxBBw10HzAbC8Z9w08VyP/g==",
        "dependencies": {
          "Microsoft.CodeAnalysis.Common": "[4.8.0]"
        }
      },
      "Microsoft.CodeAnalysis.CSharp.Features": {
        "type": "Transitive",
        "resolved": "4.8.0",
        "contentHash": "Gpas3l8PE1xz1VDIJNMkYuoFPXtuALxybP04caXh9avC2a0elsoBdukndkJXVZgdKPwraf0a98s7tjqnEk5QIQ==",
        "dependencies": {
          "Humanizer.Core": "2.14.1",
          "Microsoft.CodeAnalysis.CSharp": "[4.8.0]",
          "Microsoft.CodeAnalysis.CSharp.Workspaces": "[4.8.0]",
          "Microsoft.CodeAnalysis.Common": "[4.8.0]",
          "Microsoft.CodeAnalysis.Features": "[4.8.0]",
          "Microsoft.CodeAnalysis.Workspaces.Common": "[4.8.0]"
        }
      },
      "Microsoft.CodeAnalysis.CSharp.Workspaces": {
        "type": "Transitive",
        "resolved": "4.8.0",
        "contentHash": "3amm4tq4Lo8/BGvg9p3BJh3S9nKq2wqCXfS7138i69TUpo/bD+XvD0hNurpEBtcNZhi1FyutiomKJqVF39ugYA==",
        "dependencies": {
          "Humanizer.Core": "2.14.1",
          "Microsoft.CodeAnalysis.CSharp": "[4.8.0]",
          "Microsoft.CodeAnalysis.Common": "[4.8.0]",
          "Microsoft.CodeAnalysis.Workspaces.Common": "[4.8.0]"
        }
      },
      "Microsoft.CodeAnalysis.Elfie": {
        "type": "Transitive",
        "resolved": "1.0.0",
        "contentHash": "r12elUp4MRjdnRfxEP+xqVSUUfG3yIJTBEJGwbfvF5oU4m0jb9HC0gFG28V/dAkYGMkRmHVi3qvrnBLQSw9X3Q==",
        "dependencies": {
          "System.Configuration.ConfigurationManager": "4.5.0",
          "System.Data.DataSetExtensions": "4.5.0"
        }
      },
      "Microsoft.CodeAnalysis.Features": {
        "type": "Transitive",
        "resolved": "4.8.0",
        "contentHash": "sCVzMtSETGE16KeScwwlVfxaKRbUMSf/cgRPRPMJuou37SLT7XkIBzJu4e7mlFTzpJbfalV5tOcKpUtLO3eJAg==",
        "dependencies": {
          "Microsoft.CodeAnalysis.AnalyzerUtilities": "3.3.0",
          "Microsoft.CodeAnalysis.Common": "[4.8.0]",
          "Microsoft.CodeAnalysis.Elfie": "1.0.0",
          "Microsoft.CodeAnalysis.Scripting.Common": "[4.8.0]",
          "Microsoft.CodeAnalysis.Workspaces.Common": "[4.8.0]",
          "Microsoft.DiaSymReader": "2.0.0",
          "System.Text.Json": "7.0.3"
        }
      },
      "Microsoft.CodeAnalysis.Razor": {
        "type": "Transitive",
        "resolved": "6.0.24",
        "contentHash": "xIAjR6l/1PO2ILT6/lOGYfe8OzMqfqxh1lxFuM4Exluwc2sQhJw0kS7pEyJ0DE/UMYu6Jcdc53DmjOxQUDT2Pg==",
        "dependencies": {
          "Microsoft.AspNetCore.Razor.Language": "6.0.24",
          "Microsoft.CodeAnalysis.CSharp": "4.0.0",
          "Microsoft.CodeAnalysis.Common": "4.0.0"
        }
      },
      "Microsoft.CodeAnalysis.Scripting.Common": {
        "type": "Transitive",
        "resolved": "4.8.0",
        "contentHash": "ysiNNbAASVhV9wEd5oY2x99EwaVYtB13XZRjHsgWT/R1mQkxZF8jWsf7JWaZxD1+jNoz1QCQ6nbe+vr+6QvlFA==",
        "dependencies": {
          "Microsoft.CodeAnalysis.Common": "[4.8.0]"
        }
      },
      "Microsoft.CodeAnalysis.Workspaces.Common": {
        "type": "Transitive",
        "resolved": "4.8.0",
        "contentHash": "LXyV+MJKsKRu3FGJA3OmSk40OUIa/dQCFLOnm5X8MNcujx7hzGu8o+zjXlb/cy5xUdZK2UKYb9YaQ2E8m9QehQ==",
        "dependencies": {
          "Humanizer.Core": "2.14.1",
          "Microsoft.Bcl.AsyncInterfaces": "7.0.0",
          "Microsoft.CodeAnalysis.Common": "[4.8.0]",
          "System.Composition": "7.0.0",
          "System.IO.Pipelines": "7.0.0",
          "System.Threading.Channels": "7.0.0"
        }
      },
      "Microsoft.CSharp": {
        "type": "Transitive",
        "resolved": "4.7.0",
        "contentHash": "pTj+D3uJWyN3My70i2Hqo+OXixq3Os2D1nJ2x92FFo6sk8fYS1m1WLNTs0Dc1uPaViH0YvEEwvzddQ7y4rhXmA=="
      },
      "Microsoft.Data.SqlClient": {
        "type": "Transitive",
        "resolved": "5.1.5",
        "contentHash": "6kvhQjY5uBCdBccezFD2smfnpQjQ33cZtUZVrNvxlwoBu6uopM5INH6uSgLI7JRLtlQ3bMPwnhMq4kchsXeZ5w==",
        "dependencies": {
          "Azure.Identity": "1.10.3",
          "Microsoft.Data.SqlClient.SNI.runtime": "5.1.1",
          "Microsoft.Identity.Client": "4.56.0",
          "Microsoft.IdentityModel.JsonWebTokens": "6.35.0",
          "Microsoft.IdentityModel.Protocols.OpenIdConnect": "6.35.0",
          "Microsoft.SqlServer.Server": "1.0.0",
          "System.Configuration.ConfigurationManager": "6.0.1",
          "System.Diagnostics.DiagnosticSource": "6.0.1",
          "System.Runtime.Caching": "6.0.0",
          "System.Security.Cryptography.Cng": "5.0.0",
          "System.Security.Principal.Windows": "5.0.0",
          "System.Text.Encoding.CodePages": "6.0.0",
          "System.Text.Encodings.Web": "6.0.0"
        }
      },
      "Microsoft.Data.SqlClient.SNI.runtime": {
        "type": "Transitive",
        "resolved": "5.1.1",
        "contentHash": "wNGM5ZTQCa2blc9ikXQouybGiyMd6IHPVJvAlBEPtr6JepZEOYeDxGyprYvFVeOxlCXs7avridZQ0nYkHzQWCQ=="
      },
      "Microsoft.DiaSymReader": {
        "type": "Transitive",
        "resolved": "2.0.0",
        "contentHash": "QcZrCETsBJqy/vQpFtJc+jSXQ0K5sucQ6NUFbTNVHD4vfZZOwjZ/3sBzczkC4DityhD3AVO/+K/+9ioLs1AgRA=="
      },
      "Microsoft.DotNet.Scaffolding.Shared": {
        "type": "Transitive",
        "resolved": "8.0.6",
        "contentHash": "b8pT7zwT2Fy1DVMdYO2whegbOnXW3OzfudI91QEg7yZTQch4nNH/xoMOamQR/UzESJjdkpouFEnAxGYv0aSAIQ==",
        "dependencies": {
          "Humanizer": "2.14.1",
          "Microsoft.CodeAnalysis.CSharp.Features": "4.8.0",
          "Microsoft.Extensions.DependencyModel": "8.0.2",
          "Mono.TextTemplating": "2.3.1",
          "Newtonsoft.Json": "13.0.3",
          "NuGet.ProjectModel": "6.11.0",
          "System.Formats.Asn1": "8.0.1"
        }
      },
      "Microsoft.EntityFrameworkCore": {
        "type": "Transitive",
        "resolved": "8.0.10",
        "contentHash": "PPkQdIqfR1nU3n6YgGGDk8G+eaYbaAKM1AzIQtlPNTKf10Osg3N9T+iK9AlnSA/ujsK00flPpFHVfJrbuBFS1A==",
        "dependencies": {
          "Microsoft.EntityFrameworkCore.Abstractions": "8.0.10",
          "Microsoft.EntityFrameworkCore.Analyzers": "8.0.10",
          "Microsoft.Extensions.Caching.Memory": "8.0.1",
          "Microsoft.Extensions.Logging": "8.0.1"
        }
      },
      "Microsoft.EntityFrameworkCore.Abstractions": {
        "type": "Transitive",
        "resolved": "8.0.10",
        "contentHash": "FV0QlcX9INY4kAD2o72uPtyOh0nZut2jB11Jf9mNYBtHay8gDLe+x4AbXFwuQg+eSvofjT7naV82e827zGfyMg=="
      },
      "Microsoft.EntityFrameworkCore.Analyzers": {
        "type": "Transitive",
        "resolved": "8.0.10",
        "contentHash": "51KkPIc0EMv/gVXhPIUi6cwJE9Mvh+PLr4Lap4naLcsoGZ0lF2SvOPgUUprwRV3MnN7nyD1XPhT5RJ/p+xFAXw=="
      },
      "Microsoft.EntityFrameworkCore.Cosmos": {
        "type": "Transitive",
        "resolved": "8.0.8",
        "contentHash": "Z8JO42lHzc+xmoSOFi1d9nKTJNrHSII4cmZakmRq1jse+2eEhESe7l5xh7F0lOLoquxqMwhUiHnarC0h/0QVjg==",
        "dependencies": {
          "Microsoft.Azure.Cosmos": "3.35.4",
          "Microsoft.EntityFrameworkCore": "8.0.8"
        }
      },
      "Microsoft.EntityFrameworkCore.Relational": {
        "type": "Transitive",
        "resolved": "8.0.10",
        "contentHash": "OefBEE47kGKPRPV3OT+FAW6o5BFgLk2D9EoeWVy7NbOepzUneayLQxbVE098FfedTyMwxvZQoDD9LrvZc3MadA==",
        "dependencies": {
          "Microsoft.EntityFrameworkCore": "8.0.10",
          "Microsoft.Extensions.Configuration.Abstractions": "8.0.0"
        }
      },
      "Microsoft.EntityFrameworkCore.SqlServer": {
        "type": "Transitive",
        "resolved": "8.0.10",
        "contentHash": "DvhBEk44UjWMebFKwIFDIdEsG8gzbgflWIZljDCpIkZVpId+PKs0ufzJxnTQ94InPO+pS7+wE45cRsPRt9B0Iw==",
        "dependencies": {
          "Microsoft.Data.SqlClient": "5.1.5",
          "Microsoft.EntityFrameworkCore.Relational": "8.0.10"
        }
      },
      "Microsoft.Extensions.Caching.Abstractions": {
        "type": "Transitive",
        "resolved": "8.0.0",
        "contentHash": "3KuSxeHoNYdxVYfg2IRZCThcrlJ1XJqIXkAWikCsbm5C/bCjv7G0WoKDyuR98Q+T607QT2Zl5GsbGRkENcV2yQ==",
        "dependencies": {
          "Microsoft.Extensions.Primitives": "8.0.0"
        }
      },
      "Microsoft.Extensions.Caching.Memory": {
        "type": "Transitive",
        "resolved": "8.0.1",
        "contentHash": "HFDnhYLccngrzyGgHkjEDU5FMLn4MpOsr5ElgsBMC4yx6lJh4jeWO7fHS8+TXPq+dgxCmUa/Trl8svObmwW4QA==",
        "dependencies": {
          "Microsoft.Extensions.Caching.Abstractions": "8.0.0",
          "Microsoft.Extensions.DependencyInjection.Abstractions": "8.0.2",
          "Microsoft.Extensions.Logging.Abstractions": "8.0.2",
          "Microsoft.Extensions.Options": "8.0.2",
          "Microsoft.Extensions.Primitives": "8.0.0"
        }
      },
      "Microsoft.Extensions.Configuration": {
        "type": "Transitive",
        "resolved": "3.1.8",
        "contentHash": "xWvtu/ra8xDOy62ZXzQj1ElmmH3GpZBSKvw4LbfNXKCy+PaziS5Uh0gQ47D4H4w3u+PJfhNWCCGCp9ORNEzkRw==",
        "dependencies": {
          "Microsoft.Extensions.Configuration.Abstractions": "3.1.8"
        }
      },
      "Microsoft.Extensions.Configuration.Abstractions": {
        "type": "Transitive",
        "resolved": "8.0.0",
        "contentHash": "3lE/iLSutpgX1CC0NOW70FJoGARRHbyKmG7dc0klnUZ9Dd9hS6N/POPWhKhMLCEuNN5nXEY5agmlFtH562vqhQ==",
        "dependencies": {
          "Microsoft.Extensions.Primitives": "8.0.0"
        }
      },
      "Microsoft.Extensions.Configuration.Binder": {
        "type": "Transitive",
        "resolved": "2.1.0",
        "contentHash": "Fls0O54Ielz1DiVYpcmiUpeizN1iKGGI5yAWAoShfmUvMcQ8jAGOK1a+DaflHA5hN9IOKvmSos0yewDYAIY0ZA==",
        "dependencies": {
          "Microsoft.Extensions.Configuration": "2.1.0"
        }
      },
      "Microsoft.Extensions.Configuration.EnvironmentVariables": {
        "type": "Transitive",
        "resolved": "2.1.1",
        "contentHash": "6xMxFIfKL+7J/jwlk8zV8I61sF3+DRG19iKQxnSfYQU+iMMjGbcWNCHFF/3MHf3o4sTZPZ8D6Io+GwKFc3TIZA==",
        "dependencies": {
          "Microsoft.Extensions.Configuration": "2.1.1"
        }
      },
      "Microsoft.Extensions.Configuration.FileExtensions": {
        "type": "Transitive",
        "resolved": "3.1.0",
        "contentHash": "OjRJIkVxUFiVkr9a39AqVThft9QHoef4But5pDCydJOXJ4D/SkmzuW1tm6J2IXynxj6qfeAz9QTnzQAvOcGvzg==",
        "dependencies": {
          "Microsoft.Extensions.Configuration": "3.1.0",
          "Microsoft.Extensions.FileProviders.Physical": "3.1.0"
        }
      },
      "Microsoft.Extensions.Configuration.Json": {
        "type": "Transitive",
        "resolved": "3.1.0",
        "contentHash": "gBpBE1GoaCf1PKYC7u0Bd4mVZ/eR2bnOvn7u8GBXEy3JGar6sC3UVpVfTB9w+biLPtzcukZynBG9uchSBbLTNQ==",
        "dependencies": {
          "Microsoft.Extensions.Configuration": "3.1.0",
          "Microsoft.Extensions.Configuration.FileExtensions": "3.1.0"
        }
      },
      "Microsoft.Extensions.DependencyInjection": {
        "type": "Transitive",
        "resolved": "8.0.1",
        "contentHash": "BmANAnR5Xd4Oqw7yQ75xOAYODybZQRzdeNucg7kS5wWKd2PNnMdYtJ2Vciy0QLylRmv42DGl5+AFL9izA6F1Rw==",
        "dependencies": {
          "Microsoft.Extensions.DependencyInjection.Abstractions": "8.0.2"
        }
      },
      "Microsoft.Extensions.DependencyInjection.Abstractions": {
        "type": "Transitive",
        "resolved": "8.0.2",
        "contentHash": "3iE7UF7MQkCv1cxzCahz+Y/guQbTqieyxyaWKhrRO91itI9cOKO76OHeQDahqG4MmW5umr3CcCvGmK92lWNlbg=="
      },
      "Microsoft.Extensions.DependencyModel": {
        "type": "Transitive",
        "resolved": "8.0.2",
        "contentHash": "mUBDZZRgZrSyFOsJ2qJJ9fXfqd/kXJwf3AiDoqLD9m6TjY5OO/vLNOb9fb4juC0487eq4hcGN/M2Rh/CKS7QYw=="
      },
      "Microsoft.Extensions.Diagnostics.Abstractions": {
        "type": "Transitive",
        "resolved": "8.0.1",
        "contentHash": "elH2vmwNmsXuKmUeMQ4YW9ldXiF+gSGDgg1vORksob5POnpaI6caj1Hu8zaYbEuibhqCoWg0YRWDazBY3zjBfg==",
        "dependencies": {
          "Microsoft.Extensions.DependencyInjection.Abstractions": "8.0.2",
          "Microsoft.Extensions.Options": "8.0.2"
        }
      },
      "Microsoft.Extensions.FileProviders.Abstractions": {
        "type": "Transitive",
        "resolved": "8.0.0",
        "contentHash": "ZbaMlhJlpisjuWbvXr4LdAst/1XxH3vZ6A0BsgTphZ2L4PGuxRLz7Jr/S7mkAAnOn78Vu0fKhEgNF5JO3zfjqQ==",
        "dependencies": {
          "Microsoft.Extensions.Primitives": "8.0.0"
        }
      },
      "Microsoft.Extensions.FileProviders.Embedded": {
        "type": "Transitive",
        "resolved": "8.0.10",
        "contentHash": "N/Ow71LLKXbC4fOFoAG7QNyyhgRypd8in8lc92xInZyyNFlBTgGR3R1BV91Wr5+1/l9+Qvo+2Ee2cAth43OP/Q==",
        "dependencies": {
          "Microsoft.Extensions.FileProviders.Abstractions": "8.0.0"
        }
      },
      "Microsoft.Extensions.FileProviders.Physical": {
        "type": "Transitive",
        "resolved": "3.1.0",
        "contentHash": "KsvgrYp2fhNXoD9gqSu8jPK9Sbvaa7SqNtsLqHugJkCwFmgRvdz76z6Jz2tlFlC7wyMTZxwwtRF8WAorRQWTEA==",
        "dependencies": {
          "Microsoft.Extensions.FileProviders.Abstractions": "3.1.0",
          "Microsoft.Extensions.FileSystemGlobbing": "3.1.0"
        }
      },
      "Microsoft.Extensions.FileSystemGlobbing": {
        "type": "Transitive",
        "resolved": "3.1.0",
        "contentHash": "tK5HZOmVv0kUYkonMjuSsxR0CBk+Rd/69QU3eOMv9FvODGZ2d0SR+7R+n8XIgBcCCoCHJBSsI4GPRaoN3Le4rA=="
      },
      "Microsoft.Extensions.Hosting.Abstractions": {
        "type": "Transitive",
        "resolved": "8.0.1",
        "contentHash": "nHwq9aPBdBPYXPti6wYEEfgXddfBrYC+CQLn+qISiwQq5tpfaqDZSKOJNxoe9rfQxGf1c+2wC/qWFe1QYJPYqw==",
        "dependencies": {
          "Microsoft.Extensions.Configuration.Abstractions": "8.0.0",
          "Microsoft.Extensions.DependencyInjection.Abstractions": "8.0.2",
          "Microsoft.Extensions.Diagnostics.Abstractions": "8.0.1",
          "Microsoft.Extensions.FileProviders.Abstractions": "8.0.0",
          "Microsoft.Extensions.Logging.Abstractions": "8.0.2"
        }
      },
      "Microsoft.Extensions.Http": {
        "type": "Transitive",
        "resolved": "3.1.8",
        "contentHash": "GRkzBs2wJG6jTGqRrT8l/Sqk4MiO0yQltiekDNw/X7L2l5/gKSud/6Vcjb9b5SPtgn6lxcn8qCmfDtk2kP/cOw==",
        "dependencies": {
          "Microsoft.Extensions.DependencyInjection.Abstractions": "3.1.8",
          "Microsoft.Extensions.Logging": "3.1.8",
          "Microsoft.Extensions.Options": "3.1.8"
        }
      },
      "Microsoft.Extensions.Identity.Core": {
        "type": "Transitive",
        "resolved": "8.0.10",
        "contentHash": "tS0lNRccAxuAeIVxLBDdklSOL2vAzVUcYqY0njsRbJpNYrXNIKVeQGmhPJgBU0Vrq+iu0LLJ4KLCqGxsOIWpyw==",
        "dependencies": {
          "Microsoft.AspNetCore.Cryptography.KeyDerivation": "8.0.10",
          "Microsoft.Extensions.Logging": "8.0.1",
          "Microsoft.Extensions.Options": "8.0.2"
        }
      },
      "Microsoft.Extensions.Identity.Stores": {
        "type": "Transitive",
        "resolved": "8.0.10",
        "contentHash": "Mwxhj2pLwFcT8BOJ4g7y/WQyQSmZNOalIHmyISFlWykPEKgaQXOlddOCOftSIUqh4IZEYDsVXjeecjl9RLC8Lw==",
        "dependencies": {
          "Microsoft.Extensions.Caching.Abstractions": "8.0.0",
          "Microsoft.Extensions.Identity.Core": "8.0.10",
          "Microsoft.Extensions.Logging": "8.0.1"
        }
      },
      "Microsoft.Extensions.Logging": {
        "type": "Transitive",
        "resolved": "8.0.1",
        "contentHash": "4x+pzsQEbqxhNf1QYRr5TDkLP9UsLT3A6MdRKDDEgrW7h1ljiEPgTNhKYUhNCCAaVpQECVQ+onA91PTPnIp6Lw==",
        "dependencies": {
          "Microsoft.Extensions.DependencyInjection": "8.0.1",
          "Microsoft.Extensions.Logging.Abstractions": "8.0.2",
          "Microsoft.Extensions.Options": "8.0.2"
        }
      },
      "Microsoft.Extensions.Logging.Abstractions": {
        "type": "Transitive",
        "resolved": "8.0.2",
        "contentHash": "nroMDjS7hNBPtkZqVBbSiQaQjWRDxITI8Y7XnDs97rqG3EbzVTNLZQf7bIeUJcaHOV8bca47s1Uxq94+2oGdxA==",
        "dependencies": {
          "Microsoft.Extensions.DependencyInjection.Abstractions": "8.0.2"
        }
      },
      "Microsoft.Extensions.Logging.ApplicationInsights": {
        "type": "Transitive",
        "resolved": "2.22.0",
        "contentHash": "5OmXub+9MyX8FbqgO+hBJRHk1iJ+UZUU20oIU3wo+RbmH6Jtsja79rriHLlzlrkMzWbpCkCzF6f4Yb6iGbsDag==",
        "dependencies": {
          "Microsoft.ApplicationInsights": "2.22.0",
          "Microsoft.Extensions.Logging": "2.1.1"
        }
      },
      "Microsoft.Extensions.ObjectPool": {
        "type": "Transitive",
        "resolved": "2.1.1",
        "contentHash": "SErON45qh4ogDp6lr6UvVmFYW0FERihW+IQ+2JyFv1PUyWktcJytFaWH5zarufJvZwhci7Rf1IyGXr9pVEadTw=="
      },
      "Microsoft.Extensions.Options": {
        "type": "Transitive",
        "resolved": "8.0.2",
        "contentHash": "dWGKvhFybsaZpGmzkGCbNNwBD1rVlWzrZKANLW/CcbFJpCEceMCGzT7zZwHOGBCbwM0SzBuceMj5HN1LKV1QqA==",
        "dependencies": {
          "Microsoft.Extensions.DependencyInjection.Abstractions": "8.0.0",
          "Microsoft.Extensions.Primitives": "8.0.0"
        }
      },
      "Microsoft.Extensions.Primitives": {
        "type": "Transitive",
        "resolved": "8.0.0",
        "contentHash": "bXJEZrW9ny8vjMF1JV253WeLhpEVzFo1lyaZu1vQ4ZxWUlVvknZ/+ftFgVheLubb4eZPSwwxBeqS1JkCOjxd8g=="
      },
      "Microsoft.Identity.Client": {
        "type": "Transitive",
        "resolved": "4.66.1",
        "contentHash": "mE+m3pZ7zSKocSubKXxwZcUrCzLflC86IdLxrVjS8tialy0b1L+aECBqRBC/ykcPlB4y7skg49TaTiA+O2UfDw==",
        "dependencies": {
          "Microsoft.IdentityModel.Abstractions": "6.35.0",
          "System.Diagnostics.DiagnosticSource": "6.0.1"
        }
      },
      "Microsoft.Identity.Client.Extensions.Msal": {
        "type": "Transitive",
        "resolved": "4.66.1",
        "contentHash": "osgt1J9Rve3LO7wXqpWoFx9UFjl0oeqoUMK/xEru7dvafQ28RgV1A17CoCGCCRSUbgDQ4Arg5FgGK2lQ3lXR4A==",
        "dependencies": {
          "Microsoft.Identity.Client": "4.66.1",
          "System.Security.Cryptography.ProtectedData": "4.5.0"
        }
      },
      "Microsoft.IdentityModel.Abstractions": {
        "type": "Transitive",
        "resolved": "6.35.0",
        "contentHash": "xuR8E4Rd96M41CnUSCiOJ2DBh+z+zQSmyrYHdYhD6K4fXBcQGVnRCFQ0efROUYpP+p0zC1BLKr0JRpVuujTZSg=="
      },
      "Microsoft.IdentityModel.JsonWebTokens": {
        "type": "Transitive",
        "resolved": "6.35.0",
        "contentHash": "9wxai3hKgZUb4/NjdRKfQd0QJvtXKDlvmGMYACbEC8DFaicMFCFhQFZq9ZET1kJLwZahf2lfY5Gtcpsx8zYzbg==",
        "dependencies": {
          "Microsoft.IdentityModel.Tokens": "6.35.0",
          "System.Text.Encoding": "4.3.0",
          "System.Text.Encodings.Web": "4.7.2",
          "System.Text.Json": "4.7.2"
        }
      },
      "Microsoft.IdentityModel.Logging": {
        "type": "Transitive",
        "resolved": "6.35.0",
        "contentHash": "jePrSfGAmqT81JDCNSY+fxVWoGuJKt9e6eJ+vT7+quVS55nWl//jGjUQn4eFtVKt4rt5dXaleZdHRB9J9AJZ7Q==",
        "dependencies": {
          "Microsoft.IdentityModel.Abstractions": "6.35.0"
        }
      },
      "Microsoft.IdentityModel.Protocols": {
        "type": "Transitive",
        "resolved": "6.35.0",
        "contentHash": "BPQhlDzdFvv1PzaUxNSk+VEPwezlDEVADIKmyxubw7IiELK18uJ06RQ9QKKkds30XI+gDu9n8j24XQ8w7fjWcg==",
        "dependencies": {
          "Microsoft.IdentityModel.Logging": "6.35.0",
          "Microsoft.IdentityModel.Tokens": "6.35.0"
        }
      },
      "Microsoft.IdentityModel.Protocols.OpenIdConnect": {
        "type": "Transitive",
        "resolved": "6.35.0",
        "contentHash": "LMtVqnECCCdSmyFoCOxIE5tXQqkOLrvGrL7OxHg41DIm1bpWtaCdGyVcTAfOQpJXvzND9zUKIN/lhngPkYR8vg==",
        "dependencies": {
          "Microsoft.IdentityModel.Protocols": "6.35.0",
          "System.IdentityModel.Tokens.Jwt": "6.35.0"
        }
      },
      "Microsoft.IdentityModel.Tokens": {
        "type": "Transitive",
        "resolved": "6.35.0",
        "contentHash": "RN7lvp7s3Boucg1NaNAbqDbxtlLj5Qeb+4uSS1TeK5FSBVM40P4DKaTKChT43sHyKfh7V0zkrMph6DdHvyA4bg==",
        "dependencies": {
          "Microsoft.CSharp": "4.5.0",
          "Microsoft.IdentityModel.Logging": "6.35.0",
          "System.Security.Cryptography.Cng": "4.5.0"
        }
      },
      "Microsoft.Net.Http.Headers": {
        "type": "Transitive",
        "resolved": "2.1.1",
        "contentHash": "lPNIphl8b2EuhOE9dMH6EZDmu7pS882O+HMi5BJNsigxHaWlBrYxZHFZgE18cyaPp6SSZcTkKkuzfjV/RRQKlA==",
        "dependencies": {
          "Microsoft.Extensions.Primitives": "2.1.1",
          "System.Buffers": "4.5.0"
        }
      },
      "Microsoft.NET.StringTools": {
        "type": "Transitive",
        "resolved": "17.8.3",
        "contentHash": "y6DiuacjlIfXH3XVQG5htf+4oheinZAo7sHbITB3z7yCXQec48f9ZhGSXkr+xn1bfl73Yc3ZQEW2peJ5X68AvQ=="
      },
      "Microsoft.NETCore.Platforms": {
        "type": "Transitive",
        "resolved": "3.1.0",
        "contentHash": "z7aeg8oHln2CuNulfhiLYxCVMPEwBl3rzicjvIX+4sUuCwvXw5oXQEtbiU2c0z4qYL5L3Kmx0mMA/+t/SbY67w=="
      },
      "Microsoft.NETCore.Targets": {
        "type": "Transitive",
        "resolved": "1.1.0",
        "contentHash": "aOZA3BWfz9RXjpzt0sRJJMjAscAUm3Hoa4UWAfceV9UTYxgwZ1lZt5nO2myFf+/jetYQo4uTP7zS8sJY67BBxg=="
      },
      "Microsoft.PowerBI.Api": {
        "type": "Transitive",
        "resolved": "4.22.0",
        "contentHash": "gyH4kcjtKxs8X3lH0qDywmJd6ZOiJxfY5JvDBfUY5TQNmOkT1spHMsUglohkYlQiaxzrwCw6il5UmWYkIFjxDg==",
        "dependencies": {
          "Microsoft.Rest.ClientRuntime": "2.3.24",
          "Newtonsoft.Json": "13.0.1",
          "System.Security.Cryptography.Cng": "4.7.0"
        }
      },
      "Microsoft.Rest.ClientRuntime": {
        "type": "Transitive",
        "resolved": "2.3.24",
        "contentHash": "hZH7XgM3eV2jFrnq7Yf0nBD4WVXQzDrer2gEY7HMNiwio2hwDsTHO6LWuueNQAfRpNp4W7mKxcXpwXUiuVIlYw==",
        "dependencies": {
          "Newtonsoft.Json": "10.0.3"
        }
      },
      "Microsoft.SqlServer.Server": {
        "type": "Transitive",
        "resolved": "1.0.0",
        "contentHash": "N4KeF3cpcm1PUHym1RmakkzfkEv3GRMyofVv40uXsQhCQeglr2OHNcUk2WOG51AKpGO8ynGpo9M/kFXSzghwug=="
      },
      "Microsoft.VisualStudio.Web.CodeGeneration": {
        "type": "Transitive",
        "resolved": "8.0.6",
        "contentHash": "CL+ReV3E/94mmO9DuVlNizZ+esc37EQU16mIiw347J1Ed0g6Rx0BDuNfkrtD8Z+V+n4bFaAV4RapzJ5J5eLZfw==",
        "dependencies": {
          "Microsoft.Extensions.DependencyInjection": "8.0.1",
          "Microsoft.VisualStudio.Web.CodeGeneration.EntityFrameworkCore": "8.0.6"
        }
      },
      "Microsoft.VisualStudio.Web.CodeGeneration.Core": {
        "type": "Transitive",
        "resolved": "8.0.6",
        "contentHash": "uyc5XggteHxuxj9OhFq7np+kN+lUhIUEBO1uWYwm8gE01VstQZj3uWafA79/wzBCi0qSFWoi+h9iXCwlzqL7mw==",
        "dependencies": {
          "Microsoft.Extensions.DependencyInjection": "8.0.1",
          "Microsoft.VisualStudio.Web.CodeGeneration.Templating": "8.0.6",
          "Newtonsoft.Json": "13.0.3"
        }
      },
      "Microsoft.VisualStudio.Web.CodeGeneration.EntityFrameworkCore": {
        "type": "Transitive",
        "resolved": "8.0.6",
        "contentHash": "Z5gYMnlL/WSENqeB+Dts1G+YOnDsPXuyu8Rlvf1MzOu4LRGmwpcJpyTUf7avB9eK/gtQxJVQaKutVLtYPiIKXQ==",
        "dependencies": {
          "Microsoft.DotNet.Scaffolding.Shared": "8.0.6",
          "Microsoft.VisualStudio.Web.CodeGeneration.Core": "8.0.6"
        }
      },
      "Microsoft.VisualStudio.Web.CodeGeneration.Templating": {
        "type": "Transitive",
        "resolved": "8.0.6",
        "contentHash": "Uwpht7umBSkfhTnDD3PIxVerwtYREsWKlBUnkz2DmVi1xozxGeNImQAwups2Tm5+JXmjgyGdxzT/NHoi0oDGkg==",
        "dependencies": {
          "Microsoft.AspNetCore.Razor.Language": "6.0.24",
          "Microsoft.CodeAnalysis.CSharp": "4.8.0",
          "Microsoft.CodeAnalysis.Razor": "6.0.24",
          "Microsoft.VisualStudio.Web.CodeGeneration.Utils": "8.0.6"
        }
      },
      "Microsoft.VisualStudio.Web.CodeGeneration.Utils": {
        "type": "Transitive",
        "resolved": "8.0.6",
        "contentHash": "6AnbvYr1jF9x1YPtcXwpTPHMsuqNGjl+Ujr9vMMKR1qeyWl0bHwqVzw/TX3yUE0bYpSYG/BsYPdu3bVJSuZReQ==",
        "dependencies": {
          "Microsoft.Build": "17.8.3",
          "Microsoft.CodeAnalysis.CSharp.Workspaces": "4.8.0",
          "Microsoft.DotNet.Scaffolding.Shared": "8.0.6",
          "Newtonsoft.Json": "13.0.3"
        }
      },
      "Microsoft.VisualStudio.Web.CodeGenerators.Mvc": {
        "type": "Transitive",
        "resolved": "8.0.6",
        "contentHash": "ZuW+GFb9dod2CiGgQJ+zPD7/kJdUsKw1cB8b5auhIXyGl2Yf9dCQ7vqTNWYjqQ7GKEf8mBeqZgqGY7JQ+5b4bg==",
        "dependencies": {
          "Microsoft.DotNet.Scaffolding.Shared": "8.0.6",
          "Microsoft.VisualStudio.Web.CodeGeneration": "8.0.6"
        }
      },
      "Microsoft.Win32.SystemEvents": {
        "type": "Transitive",
        "resolved": "8.0.0",
        "contentHash": "9opKRyOKMCi2xJ7Bj7kxtZ1r9vbzosMvRrdEhVhDz8j8MoBGgB+WmC94yH839NPH+BclAjtQ/pyagvi/8gDLkw=="
      },
      "Mono.TextTemplating": {
        "type": "Transitive",
        "resolved": "2.3.1",
        "contentHash": "pqYwzNqDL0QK1JFpAjpI/NPqyqLGpHLvVmA5Ec0LaSnbIDtEXxu0td16uunegb7c8xAnlcm4qkbIYUP5FfrFpA==",
        "dependencies": {
          "System.CodeDom": "5.0.0"
        }
      },
      "Newtonsoft.Json": {
        "type": "Transitive",
        "resolved": "13.0.3",
        "contentHash": "HrC5BXdl00IP9zeV+0Z848QWPAoCr9P3bDEZguI+gkLcBKAOxix/tLEAAHC+UvDNPv4a2d18lOReHMOagPa+zQ=="
      },
      "Newtonsoft.Json.Bson": {
        "type": "Transitive",
        "resolved": "1.0.2",
        "contentHash": "QYFyxhaABwmq3p/21VrZNYvCg3DaEoN/wUuw5nmfAf0X3HLjgupwhkEWdgfb9nvGAUIv3osmZoD3kKl4jxEmYQ==",
        "dependencies": {
          "Newtonsoft.Json": "12.0.1"
        }
      },
      "NuGet.Common": {
        "type": "Transitive",
        "resolved": "6.11.0",
        "contentHash": "T3bCiKUSx8wdYpcqr6Dbx93zAqFp689ee/oa1tH22XI/xl7EUzQ7No/WlE1FUqvEX1+Mqar3wRNAn2O/yxo94g==",
        "dependencies": {
          "NuGet.Frameworks": "6.11.0"
        }
      },
      "NuGet.Configuration": {
        "type": "Transitive",
        "resolved": "6.11.0",
        "contentHash": "73QprQqmumFrv3Ooi4YWpRYeBj8jZy9gNdOaOCp4pPInpt41SJJAz/aP4je+StwIJvi5HsgPPecLKekDIQEwKg==",
        "dependencies": {
          "NuGet.Common": "6.11.0",
          "System.Security.Cryptography.ProtectedData": "4.4.0"
        }
      },
      "NuGet.DependencyResolver.Core": {
        "type": "Transitive",
        "resolved": "6.11.0",
        "contentHash": "SoiPKPooA+IF+iCsX1ykwi3M0e+yBL34QnwIP3ujhQEn1dhlP/N1XsYAnKkJPxV15EZCahuuS4HtnBsZx+CHKA==",
        "dependencies": {
          "NuGet.Configuration": "6.11.0",
          "NuGet.LibraryModel": "6.11.0",
          "NuGet.Protocol": "6.11.0"
        }
      },
      "NuGet.Frameworks": {
        "type": "Transitive",
        "resolved": "6.11.0",
        "contentHash": "Ew/mrfmLF5phsprysHbph2+tdZ10HMHAURavsr/Kx1WhybDG4vmGuoNLbbZMZOqnPRdpyCTc42OKWLoedxpYtA=="
      },
      "NuGet.LibraryModel": {
        "type": "Transitive",
        "resolved": "6.11.0",
        "contentHash": "KUV2eeMICMb24OPcICn/wgncNzt6+W+lmFVO5eorTdo1qV4WXxYGyG1NTPiCY+Nrv5H/Ilnv9UaUM2ozqSmnjw==",
        "dependencies": {
          "NuGet.Common": "6.11.0",
          "NuGet.Versioning": "6.11.0"
        }
      },
      "NuGet.Packaging": {
        "type": "Transitive",
        "resolved": "6.11.0",
        "contentHash": "VmUv2LedVuPY1tfNybORO2I9IuqOzeV7I5JBD+PwNvJq2bAqovi4FCw2cYI0g+kjOJXBN2lAJfrfnqtUOlVJdQ==",
        "dependencies": {
          "Newtonsoft.Json": "13.0.3",
          "NuGet.Configuration": "6.11.0",
          "NuGet.Versioning": "6.11.0",
          "System.Security.Cryptography.Pkcs": "6.0.4"
        }
      },
      "NuGet.ProjectModel": {
        "type": "Transitive",
        "resolved": "6.11.0",
        "contentHash": "g0KtmDH6fas97WsN73yV2h1F5JT9o6+Y0wlPK+ij9YLKaAXaF6+1HkSaQMMJ+xh9/jCJG9G6nau6InOlb1g48g==",
        "dependencies": {
          "NuGet.DependencyResolver.Core": "6.11.0"
        }
      },
      "NuGet.Protocol": {
        "type": "Transitive",
        "resolved": "6.11.0",
        "contentHash": "p5B8oNLLnGhUfMbcS16aRiegj11pD6k+LELyRBqvNFR/pE3yR1XT+g1XS33ME9wvoU+xbCGnl4Grztt1jHPinw==",
        "dependencies": {
          "NuGet.Packaging": "6.11.0"
        }
      },
      "NuGet.Versioning": {
        "type": "Transitive",
        "resolved": "6.11.0",
        "contentHash": "v/GGlIj2dd7svplFmASWEueu62veKW0MrMtBaZ7QG8aJTSGv2yE+pgUGhXRcQ4nxNOEq/wLBrz1vkth/1SND7A=="
      },
      "SendGrid": {
        "type": "Transitive",
        "resolved": "9.29.3",
        "contentHash": "nb/zHePecN9U4/Bmct+O+lpgK994JklbCCNMIgGPOone/DngjQoMCHeTvkl+m0Nglvm0dqMEshmvB4fO8eF3dA==",
        "dependencies": {
          "Newtonsoft.Json": "13.0.1",
          "starkbank-ecdsa": "[1.3.3, 2.0.0)"
        }
      },
      "starkbank-ecdsa": {
        "type": "Transitive",
        "resolved": "1.3.3",
        "contentHash": "OblOaKb1enXn+dSp7tsx9yjwV+/BEKM9jFhshIkZTwCk7LuTFTp+wSon6rFzuPiIiTGtvVWQNUw2slHjGktJog=="
      },
      "System.Buffers": {
        "type": "Transitive",
        "resolved": "4.5.1",
        "contentHash": "Rw7ijyl1qqRS0YQD/WycNst8hUUMgrMH4FCn1nNm27M4VxchZ1js3fVjQaANHO5f3sN4isvP4a+Met9Y4YomAg=="
      },
      "System.ClientModel": {
        "type": "Transitive",
        "resolved": "1.1.0",
        "contentHash": "UocOlCkxLZrG2CKMAAImPcldJTxeesHnHGHwhJ0pNlZEvEXcWKuQvVOER2/NiOkJGRJk978SNdw3j6/7O9H1lg==",
        "dependencies": {
          "System.Memory.Data": "1.0.2",
          "System.Text.Json": "6.0.9"
        }
      },
      "System.CodeDom": {
        "type": "Transitive",
        "resolved": "5.0.0",
        "contentHash": "JPJArwA1kdj8qDAkY2XGjSWoYnqiM7q/3yRNkt6n28Mnn95MuEGkZXUbPBf7qc3IjwrGY5ttQon7yqHZyQJmOQ=="
      },
      "System.Collections.Immutable": {
        "type": "Transitive",
        "resolved": "7.0.0",
        "contentHash": "dQPcs0U1IKnBdRDBkrCTi1FoajSTBzLcVTpjO4MBCMC7f4pDOIPzgBoX8JjG7X6uZRJ8EBxsi8+DR1JuwjnzOQ=="
      },
      "System.Composition": {
        "type": "Transitive",
        "resolved": "7.0.0",
        "contentHash": "tRwgcAkDd85O8Aq6zHDANzQaq380cek9lbMg5Qma46u5BZXq/G+XvIYmu+UI+BIIZ9zssXLYrkTykEqxxvhcmg==",
        "dependencies": {
          "System.Composition.AttributedModel": "7.0.0",
          "System.Composition.Convention": "7.0.0",
          "System.Composition.Hosting": "7.0.0",
          "System.Composition.Runtime": "7.0.0",
          "System.Composition.TypedParts": "7.0.0"
        }
      },
      "System.Composition.AttributedModel": {
        "type": "Transitive",
        "resolved": "7.0.0",
        "contentHash": "2QzClqjElKxgI1jK1Jztnq44/8DmSuTSGGahXqQ4TdEV0h9s2KikQZIgcEqVzR7OuWDFPGLHIprBJGQEPr8fAQ=="
      },
      "System.Composition.Convention": {
        "type": "Transitive",
        "resolved": "7.0.0",
        "contentHash": "IMhTlpCs4HmlD8B+J8/kWfwX7vrBBOs6xyjSTzBlYSs7W4OET4tlkR/Sg9NG8jkdJH9Mymq0qGdYS1VPqRTBnQ==",
        "dependencies": {
          "System.Composition.AttributedModel": "7.0.0"
        }
      },
      "System.Composition.Hosting": {
        "type": "Transitive",
        "resolved": "7.0.0",
        "contentHash": "eB6gwN9S+54jCTBJ5bpwMOVerKeUfGGTYCzz3QgDr1P55Gg/Wb27ShfPIhLMjmZ3MoAKu8uUSv6fcCdYJTN7Bg==",
        "dependencies": {
          "System.Composition.Runtime": "7.0.0"
        }
      },
      "System.Composition.Runtime": {
        "type": "Transitive",
        "resolved": "7.0.0",
        "contentHash": "aZJ1Zr5Txe925rbo4742XifEyW0MIni1eiUebmcrP3HwLXZ3IbXUj4MFMUH/RmnJOAQiS401leg/2Sz1MkApDw=="
      },
      "System.Composition.TypedParts": {
        "type": "Transitive",
        "resolved": "7.0.0",
        "contentHash": "ZK0KNPfbtxVceTwh+oHNGUOYV2WNOHReX2AXipuvkURC7s/jPwoWfsu3SnDBDgofqbiWr96geofdQ2erm/KTHg==",
        "dependencies": {
          "System.Composition.AttributedModel": "7.0.0",
          "System.Composition.Hosting": "7.0.0",
          "System.Composition.Runtime": "7.0.0"
        }
      },
      "System.Configuration.ConfigurationManager": {
        "type": "Transitive",
        "resolved": "8.0.1",
        "contentHash": "gPYFPDyohW2gXNhdQRSjtmeS6FymL2crg4Sral1wtvEJ7DUqFCDWDVbbLobASbzxfic8U1hQEdC7hmg9LHncMw==",
        "dependencies": {
          "System.Diagnostics.EventLog": "8.0.1",
          "System.Security.Cryptography.ProtectedData": "8.0.0"
        }
      },
      "System.Data.DataSetExtensions": {
        "type": "Transitive",
        "resolved": "4.5.0",
        "contentHash": "221clPs1445HkTBZPL+K9sDBdJRB8UN8rgjO3ztB0CQ26z//fmJXtlsr6whGatscsKGBrhJl5bwJuKSA8mwFOw=="
      },
      "System.Diagnostics.DiagnosticSource": {
        "type": "Transitive",
        "resolved": "6.0.1",
        "contentHash": "KiLYDu2k2J82Q9BJpWiuQqCkFjRBWVq4jDzKKWawVi9KWzyD0XG3cmfX0vqTQlL14Wi9EufJrbL0+KCLTbqWiQ==",
        "dependencies": {
          "System.Runtime.CompilerServices.Unsafe": "6.0.0"
        }
      },
      "System.Diagnostics.EventLog": {
        "type": "Transitive",
        "resolved": "8.0.1",
        "contentHash": "n1ZP7NM2Gkn/MgD8+eOT5MulMj6wfeQMNS2Pizvq5GHCZfjlFMXV2irQlQmJhwA2VABC57M0auudO89Iu2uRLg=="
      },
      "System.Diagnostics.PerformanceCounter": {
        "type": "Transitive",
        "resolved": "6.0.0",
        "contentHash": "gbeE5tNp/oB7O8kTTLh3wPPJCxpNOphXPTWVs1BsYuFOYapFijWuh0LYw1qnDo4gwDUYPXOmpTIhvtxisGsYOQ==",
        "dependencies": {
          "System.Configuration.ConfigurationManager": "6.0.0"
        }
      },
      "System.IdentityModel.Tokens.Jwt": {
        "type": "Transitive",
        "resolved": "6.35.0",
        "contentHash": "yxGIQd3BFK7F6S62/7RdZk3C/mfwyVxvh6ngd1VYMBmbJ1YZZA9+Ku6suylVtso0FjI0wbElpJ0d27CdsyLpBQ==",
        "dependencies": {
          "Microsoft.IdentityModel.JsonWebTokens": "6.35.0",
          "Microsoft.IdentityModel.Tokens": "6.35.0"
        }
      },
      "System.IO.FileSystem.AccessControl": {
        "type": "Transitive",
        "resolved": "4.7.0",
        "contentHash": "vMToiarpU81LR1/KZtnT7VDPvqAZfw9oOS5nY6pPP78nGYz3COLsQH3OfzbR+SjTgltd31R6KmKklz/zDpTmzw==",
        "dependencies": {
          "System.Security.AccessControl": "4.7.0",
          "System.Security.Principal.Windows": "4.7.0"
        }
      },
      "System.IO.Hashing": {
        "type": "Transitive",
        "resolved": "6.0.0",
        "contentHash": "Rfm2jYCaUeGysFEZjDe7j1R4x6Z6BzumS/vUT5a1AA/AWJuGX71PoGB0RmpyX3VmrGqVnAwtfMn39OHR8Y/5+g=="
      },
      "System.IO.Pipelines": {
        "type": "Transitive",
        "resolved": "7.0.0",
        "contentHash": "jRn6JYnNPW6xgQazROBLSfpdoczRw694vO5kKvMcNnpXuolEixUyw6IBuBs2Y2mlSX/LdLvyyWmfXhaI3ND1Yg=="
      },
      "System.Memory": {
        "type": "Transitive",
        "resolved": "4.5.5",
        "contentHash": "XIWiDvKPXaTveaB7HVganDlOCRoj03l+jrwNvcge/t8vhGYKvqV+dMv6G4SAX2NoNmN0wZfVPTAlFwZcZvVOUw=="
      },
      "System.Memory.Data": {
        "type": "Transitive",
        "resolved": "6.0.0",
        "contentHash": "ntFHArH3I4Lpjf5m4DCXQHJuGwWPNVJPaAvM95Jy/u+2Yzt2ryiyIN04LAogkjP9DeRcEOiviAjQotfmPq/FrQ==",
        "dependencies": {
          "System.Text.Json": "6.0.0"
        }
      },
      "System.Numerics.Vectors": {
        "type": "Transitive",
        "resolved": "4.5.0",
        "contentHash": "QQTlPTl06J/iiDbJCiepZ4H//BVraReU4O4EoRw1U02H5TLUIT7xn3GnDp9AXPSlJUDyFs4uWjWafNX6WrAojQ=="
      },
      "System.Reflection.Metadata": {
        "type": "Transitive",
        "resolved": "7.0.0",
        "contentHash": "MclTG61lsD9sYdpNz9xsKBzjsmsfCtcMZYXz/IUr2zlhaTaABonlr1ESeompTgM+Xk+IwtGYU7/voh3YWB/fWw==",
        "dependencies": {
          "System.Collections.Immutable": "7.0.0"
        }
      },
      "System.Reflection.MetadataLoadContext": {
        "type": "Transitive",
        "resolved": "7.0.0",
        "contentHash": "z9PvtMJra5hK8n+g0wmPtaG7HQRZpTmIPRw5Z0LEemlcdQMHuTD5D7OAY/fZuuz1L9db++QOcDF0gJTLpbMtZQ==",
        "dependencies": {
          "System.Collections.Immutable": "7.0.0",
          "System.Reflection.Metadata": "7.0.0"
        }
      },
      "System.Runtime": {
        "type": "Transitive",
        "resolved": "4.3.0",
        "contentHash": "JufQi0vPQ0xGnAczR13AUFglDyVYt4Kqnz1AZaiKZ5+GICq0/1MH/mO/eAJHt/mHW1zjKBJd7kV26SrxddAhiw==",
        "dependencies": {
          "Microsoft.NETCore.Platforms": "1.1.0",
          "Microsoft.NETCore.Targets": "1.1.0"
        }
      },
      "System.Runtime.Caching": {
        "type": "Transitive",
        "resolved": "6.0.0",
        "contentHash": "E0e03kUp5X2k+UAoVl6efmI7uU7JRBWi5EIdlQ7cr0NpBGjHG4fWII35PgsBY9T4fJQ8E4QPsL0rKksU9gcL5A==",
        "dependencies": {
          "System.Configuration.ConfigurationManager": "6.0.0"
        }
      },
      "System.Runtime.CompilerServices.Unsafe": {
        "type": "Transitive",
        "resolved": "6.0.0",
        "contentHash": "/iUeP3tq1S0XdNNoMz5C9twLSrM/TH+qElHkXWaPvuNOt+99G75NrV0OS2EqHx5wMN7popYjpc8oTjC1y16DLg=="
      },
      "System.Security.AccessControl": {
        "type": "Transitive",
        "resolved": "4.7.0",
        "contentHash": "JECvTt5aFF3WT3gHpfofL2MNNP6v84sxtXxpqhLBCcDRzqsPBmHhQ6shv4DwwN2tRlzsUxtb3G9M3763rbXKDg==",
        "dependencies": {
          "Microsoft.NETCore.Platforms": "3.1.0",
          "System.Security.Principal.Windows": "4.7.0"
        }
      },
      "System.Security.Cryptography.Cng": {
        "type": "Transitive",
        "resolved": "5.0.0",
        "contentHash": "jIMXsKn94T9JY7PvPq/tMfqa6GAaHpElRDpmG+SuL+D3+sTw2M8VhnibKnN8Tq+4JqbPJ/f+BwtLeDMEnzAvRg==",
        "dependencies": {
          "System.Formats.Asn1": "5.0.0"
        }
      },
      "System.Security.Cryptography.Pkcs": {
        "type": "Transitive",
        "resolved": "8.0.1",
        "contentHash": "CoCRHFym33aUSf/NtWSVSZa99dkd0Hm7OCZUxORBjRB16LNhIEOf8THPqzIYlvKM0nNDAPTRBa1FxEECrgaxxA=="
      },
      "System.Security.Cryptography.ProtectedData": {
        "type": "Transitive",
        "resolved": "8.0.0",
        "contentHash": "+TUFINV2q2ifyXauQXRwy4CiBhqvDEDZeVJU7qfxya4aRYOKzVBpN+4acx25VcPB9ywUN6C0n8drWl110PhZEg=="
      },
      "System.Security.Cryptography.Xml": {
        "type": "Transitive",
        "resolved": "8.0.2",
        "contentHash": "aDM/wm0ZGEZ6ZYJLzgqjp2FZdHbDHh6/OmpGfb7AdZ105zYmPn/83JRU2xLIbwgoNz9U1SLUTJN0v5th3qmvjA==",
        "dependencies": {
          "System.Security.Cryptography.Pkcs": "8.0.1"
        }
      },
      "System.Security.Principal.Windows": {
        "type": "Transitive",
        "resolved": "5.0.0",
        "contentHash": "t0MGLukB5WAVU9bO3MGzvlGnyJPgUlcwerXn1kzBRjwLKixT96XV0Uza41W49gVd8zEMFu9vQEFlv0IOrytICA=="
      },
      "System.Text.Encoding": {
        "type": "Transitive",
        "resolved": "4.3.0",
        "contentHash": "BiIg+KWaSDOITze6jGQynxg64naAPtqGHBwDrLaCtixsa5bKiR8dpPOHA7ge3C0JJQizJE+sfkz1wV+BAKAYZw==",
        "dependencies": {
          "Microsoft.NETCore.Platforms": "1.1.0",
          "Microsoft.NETCore.Targets": "1.1.0",
          "System.Runtime": "4.3.0"
        }
      },
      "System.Text.Encoding.CodePages": {
        "type": "Transitive",
        "resolved": "6.0.0",
        "contentHash": "ZFCILZuOvtKPauZ/j/swhvw68ZRi9ATCfvGbk1QfydmcXBkIWecWKn/250UH7rahZ5OoDBaiAudJtPvLwzw85A==",
        "dependencies": {
          "System.Runtime.CompilerServices.Unsafe": "6.0.0"
        }
      },
      "System.Text.Encodings.Web": {
        "type": "Transitive",
        "resolved": "7.0.0",
        "contentHash": "OP6umVGxc0Z0MvZQBVigj4/U31Pw72ITihDWP9WiWDm+q5aoe0GaJivsfYGq53o6dxH7DcXWiCTl7+0o2CGdmg=="
      },
      "System.Text.Json": {
        "type": "Transitive",
        "resolved": "7.0.3",
        "contentHash": "AyjhwXN1zTFeIibHimfJn6eAsZ7rTBib79JQpzg8WAuR/HKDu9JGNHTuu3nbbXQ/bgI+U4z6HtZmCHNXB1QXrQ==",
        "dependencies": {
          "System.Text.Encodings.Web": "7.0.0"
        }
      },
      "System.Threading.Channels": {
        "type": "Transitive",
        "resolved": "7.0.0",
        "contentHash": "qmeeYNROMsONF6ndEZcIQ+VxR4Q/TX/7uIVLJqtwIWL7dDWeh0l1UIqgo4wYyjG//5lUNhwkLDSFl+pAWO6oiA=="
      },
      "System.Threading.Tasks.Dataflow": {
        "type": "Transitive",
        "resolved": "7.0.0",
        "contentHash": "BmSJ4b0e2nlplV/RdWVxvH7WECTHACofv06dx/JwOYc0n56eK1jIWdQKNYYsReSO4w8n1QA5stOzSQcfaVBkJg=="
      },
      "System.Threading.Tasks.Extensions": {
        "type": "Transitive",
        "resolved": "4.5.4",
        "contentHash": "zteT+G8xuGu6mS+mzDzYXbzS7rd3K6Fjb9RiZlYlJPam2/hU7JCBZBVEcywNuR+oZ1ncTvc/cq0faRr3P01OVg=="
      },
      "System.ValueTuple": {
        "type": "Transitive",
        "resolved": "4.5.0",
        "contentHash": "okurQJO6NRE/apDIP23ajJ0hpiNmJ+f0BwOlB/cSqTLQlw5upkf+5+96+iG2Jw40G1fCVCyPz/FhIABUjMR+RQ=="
      },
      "cosmos.blobservice": {
        "type": "Project",
        "dependencies": {
          "Azure.Identity": "[1.13.1, )",
          "Azure.Storage.Blobs": "[12.22.2, )",
          "Azure.Storage.Files.Shares": "[12.20.1, )",
          "Microsoft.Extensions.Caching.Abstractions": "[8.0.0, )",
          "Microsoft.Extensions.Configuration.Abstractions": "[8.0.0, )",
          "Microsoft.Extensions.Options": "[8.0.2, )"
        }
      },
      "cosmos.common": {
        "type": "Project",
        "dependencies": {
          "AspNetCore.Identity.CosmosDb": "[8.0.7, )",
          "Azure.Extensions.AspNetCore.Configuration.Secrets": "[1.3.2, )",
          "Azure.Identity": "[1.13.1, )",
<<<<<<< HEAD
          "Cosmos.BlobService": "[8.0.10.14, )",
=======
          "Cosmos.BlobService": "[8.0.10.15, )",
>>>>>>> 9fb92926
          "MailChimp.Net.V3": "[5.5.0, )",
          "Microsoft.AspNetCore.DataProtection.EntityFrameworkCore": "[8.0.10, )",
          "Microsoft.AspNetCore.Identity.EntityFrameworkCore": "[8.0.10, )",
          "Microsoft.AspNetCore.Identity.UI": "[8.0.10, )",
          "Microsoft.EntityFrameworkCore.SqlServer": "[8.0.10, )",
          "Microsoft.PowerBI.Api": "[4.22.0, )",
          "System.Formats.Asn1": "[8.0.1, )"
        }
      },
      "cosmos.emailservices": {
        "type": "Project",
        "dependencies": {
          "Azure.Communication.Email": "[1.0.1, )",
          "Azure.Identity": "[1.13.1, )",
          "HtmlAgilityPack": "[1.11.70, )",
          "Microsoft.AspNetCore.Identity.UI": "[8.0.10, )",
          "SendGrid": "[9.29.3, )",
          "System.Configuration.ConfigurationManager": "[8.0.1, )"
        }
      }
    },
    "net8.0/linux-x64": {
      "Microsoft.Azure.Cosmos": {
        "type": "Transitive",
        "resolved": "3.43.1",
        "contentHash": "eQG0Y9WGfpiw+vga0QmweTOc5EJIKG3sF7xQvMszbnEb9Vb0fOKPKUq7owlb1tRGRELhAPMjxoVZzmW8toNEyw==",
        "dependencies": {
          "Azure.Core": "1.19.0",
          "Microsoft.Bcl.AsyncInterfaces": "1.0.0",
          "Microsoft.Bcl.HashCode": "1.1.0",
          "Newtonsoft.Json": "10.0.2",
          "System.Buffers": "4.5.1",
          "System.Collections.Immutable": "1.7.0",
          "System.Configuration.ConfigurationManager": "6.0.0",
          "System.Diagnostics.DiagnosticSource": "6.0.1",
          "System.Memory": "4.5.4",
          "System.Numerics.Vectors": "4.5.0",
          "System.Runtime.CompilerServices.Unsafe": "6.0.0",
          "System.Threading.Tasks.Extensions": "4.5.4",
          "System.ValueTuple": "4.5.0"
        }
      },
      "Microsoft.Data.SqlClient": {
        "type": "Transitive",
        "resolved": "5.1.5",
        "contentHash": "6kvhQjY5uBCdBccezFD2smfnpQjQ33cZtUZVrNvxlwoBu6uopM5INH6uSgLI7JRLtlQ3bMPwnhMq4kchsXeZ5w==",
        "dependencies": {
          "Azure.Identity": "1.10.3",
          "Microsoft.Data.SqlClient.SNI.runtime": "5.1.1",
          "Microsoft.Identity.Client": "4.56.0",
          "Microsoft.IdentityModel.JsonWebTokens": "6.35.0",
          "Microsoft.IdentityModel.Protocols.OpenIdConnect": "6.35.0",
          "Microsoft.SqlServer.Server": "1.0.0",
          "System.Configuration.ConfigurationManager": "6.0.1",
          "System.Diagnostics.DiagnosticSource": "6.0.1",
          "System.Runtime.Caching": "6.0.0",
          "System.Security.Cryptography.Cng": "5.0.0",
          "System.Security.Principal.Windows": "5.0.0",
          "System.Text.Encoding.CodePages": "6.0.0",
          "System.Text.Encodings.Web": "6.0.0"
        }
      },
      "Microsoft.Data.SqlClient.SNI.runtime": {
        "type": "Transitive",
        "resolved": "5.1.1",
        "contentHash": "wNGM5ZTQCa2blc9ikXQouybGiyMd6IHPVJvAlBEPtr6JepZEOYeDxGyprYvFVeOxlCXs7avridZQ0nYkHzQWCQ=="
      },
      "Microsoft.Win32.SystemEvents": {
        "type": "Transitive",
        "resolved": "8.0.0",
        "contentHash": "9opKRyOKMCi2xJ7Bj7kxtZ1r9vbzosMvRrdEhVhDz8j8MoBGgB+WmC94yH839NPH+BclAjtQ/pyagvi/8gDLkw=="
      },
      "runtime.any.System.Runtime": {
        "type": "Transitive",
        "resolved": "4.3.0",
        "contentHash": "fRS7zJgaG9NkifaAxGGclDDoRn9HC7hXACl52Or06a/fxdzDajWb5wov3c6a+gVSlekRoexfjwQSK9sh5um5LQ==",
        "dependencies": {
          "System.Private.Uri": "4.3.0"
        }
      },
      "runtime.any.System.Text.Encoding": {
        "type": "Transitive",
        "resolved": "4.3.0",
        "contentHash": "+ihI5VaXFCMVPJNstG4O4eo1CfbrByLxRrQQTqOTp1ttK0kUKDqOdBSTaCB2IBk/QtjDrs6+x4xuezyMXdm0HQ=="
      },
      "runtime.native.System": {
        "type": "Transitive",
        "resolved": "4.3.0",
        "contentHash": "c/qWt2LieNZIj1jGnVNsE2Kl23Ya2aSTBuXMD6V7k9KWr6l16Tqdwq+hJScEpWER9753NWC8h96PaVNY5Ld7Jw==",
        "dependencies": {
          "Microsoft.NETCore.Platforms": "1.1.0",
          "Microsoft.NETCore.Targets": "1.1.0"
        }
      },
      "runtime.unix.System.Private.Uri": {
        "type": "Transitive",
        "resolved": "4.3.0",
        "contentHash": "ooWzobr5RAq34r9uan1r/WPXJYG1XWy9KanrxNvEnBzbFdQbMG7Y3bVi4QxR7xZMNLOxLLTAyXvnSkfj5boZSg==",
        "dependencies": {
          "runtime.native.System": "4.3.0"
        }
      },
      "System.Diagnostics.EventLog": {
        "type": "Transitive",
        "resolved": "8.0.1",
        "contentHash": "n1ZP7NM2Gkn/MgD8+eOT5MulMj6wfeQMNS2Pizvq5GHCZfjlFMXV2irQlQmJhwA2VABC57M0auudO89Iu2uRLg=="
      },
      "System.Diagnostics.PerformanceCounter": {
        "type": "Transitive",
        "resolved": "6.0.0",
        "contentHash": "gbeE5tNp/oB7O8kTTLh3wPPJCxpNOphXPTWVs1BsYuFOYapFijWuh0LYw1qnDo4gwDUYPXOmpTIhvtxisGsYOQ==",
        "dependencies": {
          "System.Configuration.ConfigurationManager": "6.0.0"
        }
      },
      "System.IO.FileSystem.AccessControl": {
        "type": "Transitive",
        "resolved": "4.7.0",
        "contentHash": "vMToiarpU81LR1/KZtnT7VDPvqAZfw9oOS5nY6pPP78nGYz3COLsQH3OfzbR+SjTgltd31R6KmKklz/zDpTmzw==",
        "dependencies": {
          "System.Security.AccessControl": "4.7.0",
          "System.Security.Principal.Windows": "4.7.0"
        }
      },
      "System.Private.Uri": {
        "type": "Transitive",
        "resolved": "4.3.0",
        "contentHash": "I4SwANiUGho1esj4V4oSlPllXjzCZDE+5XXso2P03LW2vOda2Enzh8DWOxwN6hnrJyp314c7KuVu31QYhRzOGg==",
        "dependencies": {
          "Microsoft.NETCore.Platforms": "1.1.0",
          "Microsoft.NETCore.Targets": "1.1.0",
          "runtime.unix.System.Private.Uri": "4.3.0"
        }
      },
      "System.Runtime": {
        "type": "Transitive",
        "resolved": "4.3.0",
        "contentHash": "JufQi0vPQ0xGnAczR13AUFglDyVYt4Kqnz1AZaiKZ5+GICq0/1MH/mO/eAJHt/mHW1zjKBJd7kV26SrxddAhiw==",
        "dependencies": {
          "Microsoft.NETCore.Platforms": "1.1.0",
          "Microsoft.NETCore.Targets": "1.1.0",
          "runtime.any.System.Runtime": "4.3.0"
        }
      },
      "System.Runtime.Caching": {
        "type": "Transitive",
        "resolved": "6.0.0",
        "contentHash": "E0e03kUp5X2k+UAoVl6efmI7uU7JRBWi5EIdlQ7cr0NpBGjHG4fWII35PgsBY9T4fJQ8E4QPsL0rKksU9gcL5A==",
        "dependencies": {
          "System.Configuration.ConfigurationManager": "6.0.0"
        }
      },
      "System.Security.AccessControl": {
        "type": "Transitive",
        "resolved": "4.7.0",
        "contentHash": "JECvTt5aFF3WT3gHpfofL2MNNP6v84sxtXxpqhLBCcDRzqsPBmHhQ6shv4DwwN2tRlzsUxtb3G9M3763rbXKDg==",
        "dependencies": {
          "Microsoft.NETCore.Platforms": "3.1.0",
          "System.Security.Principal.Windows": "4.7.0"
        }
      },
      "System.Security.Cryptography.Cng": {
        "type": "Transitive",
        "resolved": "5.0.0",
        "contentHash": "jIMXsKn94T9JY7PvPq/tMfqa6GAaHpElRDpmG+SuL+D3+sTw2M8VhnibKnN8Tq+4JqbPJ/f+BwtLeDMEnzAvRg==",
        "dependencies": {
          "System.Formats.Asn1": "5.0.0"
        }
      },
      "System.Security.Cryptography.Pkcs": {
        "type": "Transitive",
        "resolved": "8.0.1",
        "contentHash": "CoCRHFym33aUSf/NtWSVSZa99dkd0Hm7OCZUxORBjRB16LNhIEOf8THPqzIYlvKM0nNDAPTRBa1FxEECrgaxxA=="
      },
      "System.Security.Principal.Windows": {
        "type": "Transitive",
        "resolved": "5.0.0",
        "contentHash": "t0MGLukB5WAVU9bO3MGzvlGnyJPgUlcwerXn1kzBRjwLKixT96XV0Uza41W49gVd8zEMFu9vQEFlv0IOrytICA=="
      },
      "System.Text.Encoding": {
        "type": "Transitive",
        "resolved": "4.3.0",
        "contentHash": "BiIg+KWaSDOITze6jGQynxg64naAPtqGHBwDrLaCtixsa5bKiR8dpPOHA7ge3C0JJQizJE+sfkz1wV+BAKAYZw==",
        "dependencies": {
          "Microsoft.NETCore.Platforms": "1.1.0",
          "Microsoft.NETCore.Targets": "1.1.0",
          "System.Runtime": "4.3.0",
          "runtime.any.System.Text.Encoding": "4.3.0"
        }
      },
      "System.Text.Encoding.CodePages": {
        "type": "Transitive",
        "resolved": "6.0.0",
        "contentHash": "ZFCILZuOvtKPauZ/j/swhvw68ZRi9ATCfvGbk1QfydmcXBkIWecWKn/250UH7rahZ5OoDBaiAudJtPvLwzw85A==",
        "dependencies": {
          "System.Runtime.CompilerServices.Unsafe": "6.0.0"
        }
      },
      "System.Text.Encodings.Web": {
        "type": "Transitive",
        "resolved": "7.0.0",
        "contentHash": "OP6umVGxc0Z0MvZQBVigj4/U31Pw72ITihDWP9WiWDm+q5aoe0GaJivsfYGq53o6dxH7DcXWiCTl7+0o2CGdmg=="
      }
    }
  }
}<|MERGE_RESOLUTION|>--- conflicted
+++ resolved
@@ -2050,11 +2050,7 @@
           "AspNetCore.Identity.CosmosDb": "[8.0.7, )",
           "Azure.Extensions.AspNetCore.Configuration.Secrets": "[1.3.2, )",
           "Azure.Identity": "[1.13.1, )",
-<<<<<<< HEAD
-          "Cosmos.BlobService": "[8.0.10.14, )",
-=======
           "Cosmos.BlobService": "[8.0.10.15, )",
->>>>>>> 9fb92926
           "MailChimp.Net.V3": "[5.5.0, )",
           "Microsoft.AspNetCore.DataProtection.EntityFrameworkCore": "[8.0.10, )",
           "Microsoft.AspNetCore.Identity.EntityFrameworkCore": "[8.0.10, )",
@@ -2075,189 +2071,6 @@
           "System.Configuration.ConfigurationManager": "[8.0.1, )"
         }
       }
-    },
-    "net8.0/linux-x64": {
-      "Microsoft.Azure.Cosmos": {
-        "type": "Transitive",
-        "resolved": "3.43.1",
-        "contentHash": "eQG0Y9WGfpiw+vga0QmweTOc5EJIKG3sF7xQvMszbnEb9Vb0fOKPKUq7owlb1tRGRELhAPMjxoVZzmW8toNEyw==",
-        "dependencies": {
-          "Azure.Core": "1.19.0",
-          "Microsoft.Bcl.AsyncInterfaces": "1.0.0",
-          "Microsoft.Bcl.HashCode": "1.1.0",
-          "Newtonsoft.Json": "10.0.2",
-          "System.Buffers": "4.5.1",
-          "System.Collections.Immutable": "1.7.0",
-          "System.Configuration.ConfigurationManager": "6.0.0",
-          "System.Diagnostics.DiagnosticSource": "6.0.1",
-          "System.Memory": "4.5.4",
-          "System.Numerics.Vectors": "4.5.0",
-          "System.Runtime.CompilerServices.Unsafe": "6.0.0",
-          "System.Threading.Tasks.Extensions": "4.5.4",
-          "System.ValueTuple": "4.5.0"
-        }
-      },
-      "Microsoft.Data.SqlClient": {
-        "type": "Transitive",
-        "resolved": "5.1.5",
-        "contentHash": "6kvhQjY5uBCdBccezFD2smfnpQjQ33cZtUZVrNvxlwoBu6uopM5INH6uSgLI7JRLtlQ3bMPwnhMq4kchsXeZ5w==",
-        "dependencies": {
-          "Azure.Identity": "1.10.3",
-          "Microsoft.Data.SqlClient.SNI.runtime": "5.1.1",
-          "Microsoft.Identity.Client": "4.56.0",
-          "Microsoft.IdentityModel.JsonWebTokens": "6.35.0",
-          "Microsoft.IdentityModel.Protocols.OpenIdConnect": "6.35.0",
-          "Microsoft.SqlServer.Server": "1.0.0",
-          "System.Configuration.ConfigurationManager": "6.0.1",
-          "System.Diagnostics.DiagnosticSource": "6.0.1",
-          "System.Runtime.Caching": "6.0.0",
-          "System.Security.Cryptography.Cng": "5.0.0",
-          "System.Security.Principal.Windows": "5.0.0",
-          "System.Text.Encoding.CodePages": "6.0.0",
-          "System.Text.Encodings.Web": "6.0.0"
-        }
-      },
-      "Microsoft.Data.SqlClient.SNI.runtime": {
-        "type": "Transitive",
-        "resolved": "5.1.1",
-        "contentHash": "wNGM5ZTQCa2blc9ikXQouybGiyMd6IHPVJvAlBEPtr6JepZEOYeDxGyprYvFVeOxlCXs7avridZQ0nYkHzQWCQ=="
-      },
-      "Microsoft.Win32.SystemEvents": {
-        "type": "Transitive",
-        "resolved": "8.0.0",
-        "contentHash": "9opKRyOKMCi2xJ7Bj7kxtZ1r9vbzosMvRrdEhVhDz8j8MoBGgB+WmC94yH839NPH+BclAjtQ/pyagvi/8gDLkw=="
-      },
-      "runtime.any.System.Runtime": {
-        "type": "Transitive",
-        "resolved": "4.3.0",
-        "contentHash": "fRS7zJgaG9NkifaAxGGclDDoRn9HC7hXACl52Or06a/fxdzDajWb5wov3c6a+gVSlekRoexfjwQSK9sh5um5LQ==",
-        "dependencies": {
-          "System.Private.Uri": "4.3.0"
-        }
-      },
-      "runtime.any.System.Text.Encoding": {
-        "type": "Transitive",
-        "resolved": "4.3.0",
-        "contentHash": "+ihI5VaXFCMVPJNstG4O4eo1CfbrByLxRrQQTqOTp1ttK0kUKDqOdBSTaCB2IBk/QtjDrs6+x4xuezyMXdm0HQ=="
-      },
-      "runtime.native.System": {
-        "type": "Transitive",
-        "resolved": "4.3.0",
-        "contentHash": "c/qWt2LieNZIj1jGnVNsE2Kl23Ya2aSTBuXMD6V7k9KWr6l16Tqdwq+hJScEpWER9753NWC8h96PaVNY5Ld7Jw==",
-        "dependencies": {
-          "Microsoft.NETCore.Platforms": "1.1.0",
-          "Microsoft.NETCore.Targets": "1.1.0"
-        }
-      },
-      "runtime.unix.System.Private.Uri": {
-        "type": "Transitive",
-        "resolved": "4.3.0",
-        "contentHash": "ooWzobr5RAq34r9uan1r/WPXJYG1XWy9KanrxNvEnBzbFdQbMG7Y3bVi4QxR7xZMNLOxLLTAyXvnSkfj5boZSg==",
-        "dependencies": {
-          "runtime.native.System": "4.3.0"
-        }
-      },
-      "System.Diagnostics.EventLog": {
-        "type": "Transitive",
-        "resolved": "8.0.1",
-        "contentHash": "n1ZP7NM2Gkn/MgD8+eOT5MulMj6wfeQMNS2Pizvq5GHCZfjlFMXV2irQlQmJhwA2VABC57M0auudO89Iu2uRLg=="
-      },
-      "System.Diagnostics.PerformanceCounter": {
-        "type": "Transitive",
-        "resolved": "6.0.0",
-        "contentHash": "gbeE5tNp/oB7O8kTTLh3wPPJCxpNOphXPTWVs1BsYuFOYapFijWuh0LYw1qnDo4gwDUYPXOmpTIhvtxisGsYOQ==",
-        "dependencies": {
-          "System.Configuration.ConfigurationManager": "6.0.0"
-        }
-      },
-      "System.IO.FileSystem.AccessControl": {
-        "type": "Transitive",
-        "resolved": "4.7.0",
-        "contentHash": "vMToiarpU81LR1/KZtnT7VDPvqAZfw9oOS5nY6pPP78nGYz3COLsQH3OfzbR+SjTgltd31R6KmKklz/zDpTmzw==",
-        "dependencies": {
-          "System.Security.AccessControl": "4.7.0",
-          "System.Security.Principal.Windows": "4.7.0"
-        }
-      },
-      "System.Private.Uri": {
-        "type": "Transitive",
-        "resolved": "4.3.0",
-        "contentHash": "I4SwANiUGho1esj4V4oSlPllXjzCZDE+5XXso2P03LW2vOda2Enzh8DWOxwN6hnrJyp314c7KuVu31QYhRzOGg==",
-        "dependencies": {
-          "Microsoft.NETCore.Platforms": "1.1.0",
-          "Microsoft.NETCore.Targets": "1.1.0",
-          "runtime.unix.System.Private.Uri": "4.3.0"
-        }
-      },
-      "System.Runtime": {
-        "type": "Transitive",
-        "resolved": "4.3.0",
-        "contentHash": "JufQi0vPQ0xGnAczR13AUFglDyVYt4Kqnz1AZaiKZ5+GICq0/1MH/mO/eAJHt/mHW1zjKBJd7kV26SrxddAhiw==",
-        "dependencies": {
-          "Microsoft.NETCore.Platforms": "1.1.0",
-          "Microsoft.NETCore.Targets": "1.1.0",
-          "runtime.any.System.Runtime": "4.3.0"
-        }
-      },
-      "System.Runtime.Caching": {
-        "type": "Transitive",
-        "resolved": "6.0.0",
-        "contentHash": "E0e03kUp5X2k+UAoVl6efmI7uU7JRBWi5EIdlQ7cr0NpBGjHG4fWII35PgsBY9T4fJQ8E4QPsL0rKksU9gcL5A==",
-        "dependencies": {
-          "System.Configuration.ConfigurationManager": "6.0.0"
-        }
-      },
-      "System.Security.AccessControl": {
-        "type": "Transitive",
-        "resolved": "4.7.0",
-        "contentHash": "JECvTt5aFF3WT3gHpfofL2MNNP6v84sxtXxpqhLBCcDRzqsPBmHhQ6shv4DwwN2tRlzsUxtb3G9M3763rbXKDg==",
-        "dependencies": {
-          "Microsoft.NETCore.Platforms": "3.1.0",
-          "System.Security.Principal.Windows": "4.7.0"
-        }
-      },
-      "System.Security.Cryptography.Cng": {
-        "type": "Transitive",
-        "resolved": "5.0.0",
-        "contentHash": "jIMXsKn94T9JY7PvPq/tMfqa6GAaHpElRDpmG+SuL+D3+sTw2M8VhnibKnN8Tq+4JqbPJ/f+BwtLeDMEnzAvRg==",
-        "dependencies": {
-          "System.Formats.Asn1": "5.0.0"
-        }
-      },
-      "System.Security.Cryptography.Pkcs": {
-        "type": "Transitive",
-        "resolved": "8.0.1",
-        "contentHash": "CoCRHFym33aUSf/NtWSVSZa99dkd0Hm7OCZUxORBjRB16LNhIEOf8THPqzIYlvKM0nNDAPTRBa1FxEECrgaxxA=="
-      },
-      "System.Security.Principal.Windows": {
-        "type": "Transitive",
-        "resolved": "5.0.0",
-        "contentHash": "t0MGLukB5WAVU9bO3MGzvlGnyJPgUlcwerXn1kzBRjwLKixT96XV0Uza41W49gVd8zEMFu9vQEFlv0IOrytICA=="
-      },
-      "System.Text.Encoding": {
-        "type": "Transitive",
-        "resolved": "4.3.0",
-        "contentHash": "BiIg+KWaSDOITze6jGQynxg64naAPtqGHBwDrLaCtixsa5bKiR8dpPOHA7ge3C0JJQizJE+sfkz1wV+BAKAYZw==",
-        "dependencies": {
-          "Microsoft.NETCore.Platforms": "1.1.0",
-          "Microsoft.NETCore.Targets": "1.1.0",
-          "System.Runtime": "4.3.0",
-          "runtime.any.System.Text.Encoding": "4.3.0"
-        }
-      },
-      "System.Text.Encoding.CodePages": {
-        "type": "Transitive",
-        "resolved": "6.0.0",
-        "contentHash": "ZFCILZuOvtKPauZ/j/swhvw68ZRi9ATCfvGbk1QfydmcXBkIWecWKn/250UH7rahZ5OoDBaiAudJtPvLwzw85A==",
-        "dependencies": {
-          "System.Runtime.CompilerServices.Unsafe": "6.0.0"
-        }
-      },
-      "System.Text.Encodings.Web": {
-        "type": "Transitive",
-        "resolved": "7.0.0",
-        "contentHash": "OP6umVGxc0Z0MvZQBVigj4/U31Pw72ITihDWP9WiWDm+q5aoe0GaJivsfYGq53o6dxH7DcXWiCTl7+0o2CGdmg=="
-      }
     }
   }
 }