{
  "version": 1,
  "dependencies": {
    "net8.0": {
      "Azure.Extensions.AspNetCore.DataProtection.Blobs": {
        "type": "Direct",
        "requested": "[1.3.4, )",
        "resolved": "1.3.4",
        "contentHash": "zS+x0MpUMSbvZD598lwAoax+ohIeSAvGlXpT71iP7FFmMZ+Tjz/8hx+jZH/RbV2cJYTYbux8XFDll7LMPuz46g==",
        "dependencies": {
          "Azure.Core": "1.38.0",
          "Azure.Storage.Blobs": "12.16.0",
          "Microsoft.AspNetCore.DataProtection": "3.1.32"
        }
      },
      "Azure.Identity": {
        "type": "Direct",
        "requested": "[1.13.1, )",
        "resolved": "1.13.1",
        "contentHash": "4eeK9XztjTmvA4WN+qAvlUCSxSv45+LqTMeC8XT2giGGZHKthTMU2IuXcHjAOf5VLH3wE3Bo6EwhIcJxVB8RmQ==",
        "dependencies": {
          "Azure.Core": "1.44.1",
          "Microsoft.Identity.Client": "4.66.1",
          "Microsoft.Identity.Client.Extensions.Msal": "4.66.1",
          "System.Memory": "4.5.5",
          "System.Text.Json": "6.0.10",
          "System.Threading.Tasks.Extensions": "4.5.4"
        }
      },
      "Azure.ResourceManager": {
        "type": "Direct",
        "requested": "[1.13.0, )",
        "resolved": "1.13.0",
        "contentHash": "B0ZE4gNxs942DScLH53X7L4uqnMnh1LTpjHZUfnToQsjA65AuxiiDCVMQUkTTeQOP3PNd0UOrgRNpjQlbU8bgg==",
        "dependencies": {
          "Azure.Core": "1.42.0",
          "System.ClientModel": "1.0.0",
          "System.Text.Json": "6.0.9"
        }
      },
      "Azure.ResourceManager.Cdn": {
        "type": "Direct",
        "requested": "[1.3.0, )",
        "resolved": "1.3.0",
        "contentHash": "6FDTTRqnZPbaDmMu+60PlUMm8Tysr+MHEzDlWynlJ5ITQsLLQWttG5Y2z9NVOcL1HonckorBIqUuUl0aydk9YQ==",
        "dependencies": {
          "Azure.Core": "1.39.0",
          "Azure.ResourceManager": "1.11.1",
          "System.ClientModel": "1.0.0",
          "System.Text.Json": "4.7.2"
        }
      },
      "CsvHelper": {
        "type": "Direct",
        "requested": "[33.0.1, )",
        "resolved": "33.0.1",
        "contentHash": "fev4lynklAU2A9GVMLtwarkwaanjSYB4wUqO2nOJX5hnzObORzUqVLe+bDYCUyIIRQM4o5Bsq3CcyJR89iMmEQ=="
      },
      "Microsoft.ApplicationInsights.AspNetCore": {
        "type": "Direct",
        "requested": "[2.22.0, )",
        "resolved": "2.22.0",
        "contentHash": "OuiZgRDX0zm3a1DRk/GT54ZsyTg8a88n3cpkVEYFJoRhT5X84l2C68BuKrglE0sIj+C0+o2WTR8S21YBD/ZWgA==",
        "dependencies": {
          "Microsoft.ApplicationInsights": "2.22.0",
          "Microsoft.ApplicationInsights.DependencyCollector": "2.22.0",
          "Microsoft.ApplicationInsights.EventCounterCollector": "2.22.0",
          "Microsoft.ApplicationInsights.PerfCounterCollector": "2.22.0",
          "Microsoft.ApplicationInsights.WindowsServer": "2.22.0",
          "Microsoft.ApplicationInsights.WindowsServer.TelemetryChannel": "2.22.0",
          "Microsoft.AspNetCore.Hosting": "2.1.1",
          "Microsoft.AspNetCore.Http": "2.1.22",
          "Microsoft.Extensions.Configuration.Json": "3.1.0",
          "Microsoft.Extensions.Logging.ApplicationInsights": "2.22.0",
          "System.Text.Encodings.Web": "4.7.2"
        }
      },
      "Microsoft.AspNetCore.Authentication.Google": {
        "type": "Direct",
        "requested": "[8.0.10, )",
        "resolved": "8.0.10",
        "contentHash": "ponvsoyGJKn19I8lbOE7RKP4et1sT4Mf5OFtBqF/5+CVfC4dgQry/jQud9rF66iFy0kdUHOoIK9LXtBfePQjvg=="
      },
      "Microsoft.AspNetCore.Authentication.JwtBearer": {
        "type": "Direct",
        "requested": "[8.0.10, )",
        "resolved": "8.0.10",
        "contentHash": "rcPXghZCc82IB9U2Px1Ln5Zn3vjV4p83H/Few5T/904hBddjSz03COQ2zOGWBBvdTBY+GciAUJwgBFNWaxLfqw==",
        "dependencies": {
          "Microsoft.IdentityModel.Protocols.OpenIdConnect": "7.1.2"
        }
      },
      "Microsoft.AspNetCore.Authentication.MicrosoftAccount": {
        "type": "Direct",
        "requested": "[8.0.10, )",
        "resolved": "8.0.10",
        "contentHash": "YivWDtgaC6bQW6N8EdbG7uhENhJwC0UaBx0xGnWpLFSqRc+I1SLrhCpINg0DvvdwSgUWC55z20YwOI7CHyAyJQ=="
      },
      "Microsoft.AspNetCore.Authentication.OpenIdConnect": {
        "type": "Direct",
        "requested": "[8.0.10, )",
        "resolved": "8.0.10",
        "contentHash": "X7idCyA4JhF4iInQUsSuIRcZzjr5h0Rl7IHxNRz/yd136+CIZ4tMMjasxiVOzU/IdWsR4UIG75DLsjcJrlYs8w==",
        "dependencies": {
          "Microsoft.IdentityModel.Protocols.OpenIdConnect": "7.1.2"
        }
      },
      "Microsoft.AspNetCore.Mvc.NewtonsoftJson": {
        "type": "Direct",
        "requested": "[8.0.10, )",
        "resolved": "8.0.10",
        "contentHash": "2DIFj+w15yFIQbh4AgQQC8m0UJfhiF20s3h/DlTyiPGgNfijZ9TxqauYqaj81hF5Pc9wUg9agvxlH+4eUFjoRg==",
        "dependencies": {
          "Microsoft.AspNetCore.JsonPatch": "8.0.10",
          "Newtonsoft.Json": "13.0.3",
          "Newtonsoft.Json.Bson": "1.0.2"
        }
      },
      "Microsoft.Azure.SignalR": {
        "type": "Direct",
        "requested": "[1.28.0, )",
        "resolved": "1.28.0",
        "contentHash": "1zrrkT0QYEfnStgRW35OEFS9PC6cd0p5nQaPExenmeBTZALHnzqQkDsCh0qieaztcZBcScZ9AiRAd2LjrCNGjA==",
        "dependencies": {
          "Azure.Identity": "1.11.4",
          "Microsoft.Azure.SignalR.Protocols": "1.28.0",
          "Microsoft.Extensions.Http": "2.1.0",
          "Newtonsoft.Json": "13.0.3"
        }
      },
      "Microsoft.Extensions.Azure": {
        "type": "Direct",
        "requested": "[1.7.6, )",
        "resolved": "1.7.6",
        "contentHash": "o2dLnQ8cMw5p7KAtxAPukkk4Mhs4tu96nUyFee4lvfLZEkuyTLhLGT2D5o5bagCwHVxqzt+w4Eb4YOl/pLq6Cw==",
        "dependencies": {
          "Azure.Core": "1.44.0",
          "Azure.Identity": "1.12.0",
          "Microsoft.Extensions.Configuration.Abstractions": "2.1.0",
          "Microsoft.Extensions.Configuration.Binder": "2.1.0",
          "Microsoft.Extensions.DependencyInjection.Abstractions": "2.1.0",
          "Microsoft.Extensions.Logging.Abstractions": "2.1.0",
          "Microsoft.Extensions.Options": "2.1.0"
        }
      },
      "Microsoft.Extensions.Caching.Cosmos": {
        "type": "Direct",
        "requested": "[1.7.0, )",
        "resolved": "1.7.0",
        "contentHash": "3e8bwKBALCuSPnu9clUlLmZX/unVBg8UtAOpesQBNojnDOcTZL5bx31pRnSu052NqUT/IZesyG8OX1BoEoc/mw==",
        "dependencies": {
          "Microsoft.Azure.Cosmos": "3.43.1",
          "Microsoft.Extensions.Caching.Abstractions": "6.0.0",
          "Microsoft.Extensions.Options": "6.0.0"
        }
      },
      "Microsoft.VisualStudio.Azure.Containers.Tools.Targets": {
        "type": "Direct",
        "requested": "[1.21.0, )",
        "resolved": "1.21.0",
        "contentHash": "8NudeHOE56YsY59HYY89akRMup8Ho+7Y3cADTGjajjWroXVU9RQai2nA6PfteB8AuzmRHZ5NZQB2BnWhQEul5g=="
      },
      "Microsoft.VisualStudio.Web.CodeGeneration.Design": {
        "type": "Direct",
        "requested": "[8.0.6, )",
        "resolved": "8.0.6",
        "contentHash": "8s0QatoAhkButhDFPcVNfZxb2ml5yTxqSieXFhlGuM2dU2ORH2AjMzr1l/hm2HdAxdDlV2EzvIyPUDbra3VoLw==",
        "dependencies": {
          "Microsoft.DotNet.Scaffolding.Shared": "8.0.6",
          "Microsoft.VisualStudio.Web.CodeGenerators.Mvc": "8.0.6"
        }
      },
      "MimeTypeMapOfficial": {
        "type": "Direct",
        "requested": "[1.0.17, )",
        "resolved": "1.0.17",
        "contentHash": "f6DSQSYTckCjq1ifRj0fSLiEmDv+22uo4+JjTeb3MNZK3Ban1XLjA+bTQtD+/7x2NBEAGzBLYIRpS1IU2OgIAw=="
      },
      "NUglify": {
        "type": "Direct",
        "requested": "[1.21.9, )",
        "resolved": "1.21.9",
        "contentHash": "ULyI/scrIRAo2In6cnaCc/QkWUt+wB6pBVt5lrVddOKyamsCAm1XgArkk4px9tVn6SipjhbTt4M38QPlpoET+g=="
      },
      "PasswordGenerator": {
        "type": "Direct",
        "requested": "[2.1.0, )",
        "resolved": "2.1.0",
        "contentHash": "G70cCeAOYCk/uTuFw5PBGpYY9kmBZyzld7tphachvyU514PowMRDYyKwTefxIHNGWrhXY2d1DV5B1tDEnTtY3A=="
      },
      "SixLabors.ImageSharp": {
        "type": "Direct",
        "requested": "[3.1.5, )",
        "resolved": "3.1.5",
        "contentHash": "lNtlq7dSI/QEbYey+A0xn48z5w4XHSffF8222cC4F4YwTXfEImuiBavQcWjr49LThT/pRmtWJRcqA/PlL+eJ6g=="
      },
      "StyleCop.Analyzers": {
        "type": "Direct",
        "requested": "[1.1.118, )",
        "resolved": "1.1.118",
        "contentHash": "Onx6ovGSqXSK07n/0eM3ZusiNdB6cIlJdabQhWGgJp3Vooy9AaLS/tigeybOJAobqbtggTamoWndz72JscZBvw=="
      },
      "System.Drawing.Common": {
        "type": "Direct",
        "requested": "[8.0.10, )",
        "resolved": "8.0.10",
        "contentHash": "MdajRp3P+FOlThgY6FBjAqnmLiVl5t2yWEC/2AsDMqx1zYbJG3G5TnscFBQ4obqcaGqvN5UnhQHSFaJFG2HftQ==",
        "dependencies": {
          "Microsoft.Win32.SystemEvents": "8.0.0"
        }
      },
      "System.Formats.Asn1": {
        "type": "Direct",
        "requested": "[8.0.1, )",
        "resolved": "8.0.1",
        "contentHash": "XqKba7Mm/koKSjKMfW82olQdmfbI5yqeoLV/tidRp7fbh5rmHAQ5raDI/7SU0swTzv+jgqtUGkzmFxuUg0it1A=="
      },
      "AspNetCore.Identity.CosmosDb": {
        "type": "Transitive",
        "resolved": "8.0.7",
        "contentHash": "+R8uxMVPsKPGCWKT0sjFPTCMUo5mcStaOr5lQ5OTvCDUmlU00hAh5Ll/nK9XAIDEnHy5qDQ4wSPWGtYhcWqmxg==",
        "dependencies": {
          "Duende.IdentityServer.EntityFramework.Storage": "7.0.6",
          "Microsoft.AspNetCore.Identity.EntityFrameworkCore": "8.0.8",
          "Microsoft.AspNetCore.Identity.UI": "8.0.8",
          "Microsoft.EntityFrameworkCore.Cosmos": "8.0.8",
          "Newtonsoft.Json": "13.0.3"
        }
      },
      "Azure.Communication.Email": {
        "type": "Transitive",
        "resolved": "1.0.1",
        "contentHash": "dzbU2uBV12kgeF7c6gXoSOSJx21axQ7t9vPmzoR9k4+QHVO4CIqR3FjMXLmEDi27SCo5jovA8PWbY7GwDupZ3w==",
        "dependencies": {
          "Azure.Core": "1.34.0"
        }
      },
      "Azure.Core": {
        "type": "Transitive",
        "resolved": "1.44.1",
        "contentHash": "YyznXLQZCregzHvioip07/BkzjuWNXogJEVz9T5W6TwjNr17ax41YGzYMptlo2G10oLCuVPoyva62y0SIRDixg==",
        "dependencies": {
          "Microsoft.Bcl.AsyncInterfaces": "6.0.0",
          "System.ClientModel": "1.1.0",
          "System.Diagnostics.DiagnosticSource": "6.0.1",
          "System.Memory.Data": "6.0.0",
          "System.Numerics.Vectors": "4.5.0",
          "System.Text.Encodings.Web": "6.0.0",
          "System.Text.Json": "6.0.10",
          "System.Threading.Tasks.Extensions": "4.5.4"
        }
      },
      "Azure.Extensions.AspNetCore.Configuration.Secrets": {
        "type": "Transitive",
        "resolved": "1.3.2",
        "contentHash": "uMIU++B4XV4lW8+59rKi2Qph6tj2V7tHyLcwVR7OQRmA8cX0VVFhj2DyMahhoF9j4Jk99WA08Nsznd5RwC5Zfw==",
        "dependencies": {
          "Azure.Core": "1.42.0",
          "Azure.Security.KeyVault.Secrets": "4.6.0",
          "Microsoft.Extensions.Configuration": "2.1.0"
        }
      },
      "Azure.Security.KeyVault.Secrets": {
        "type": "Transitive",
        "resolved": "4.6.0",
        "contentHash": "vwPceoznuT6glvirZcXlaCQrh1uzTSxpZUi2hRFNumHiS3hVyqIXI5fgWiLtlBzwqPJMTr0flUoSvGKjXXQlfg==",
        "dependencies": {
          "Azure.Core": "1.37.0",
          "System.Memory": "4.5.4",
          "System.Text.Json": "4.7.2",
          "System.Threading.Tasks.Extensions": "4.5.4"
        }
      },
      "Azure.Storage.Blobs": {
        "type": "Transitive",
        "resolved": "12.22.2",
        "contentHash": "/BK63qx31dhXjnqOXB90DP8mJM+pHbti45+v/D3SiEgP2A+ekvJlGWGLVGQznriT5UAOerM+3vAAEJNKolVSIQ==",
        "dependencies": {
          "Azure.Storage.Common": "12.21.1",
          "System.Text.Json": "6.0.10"
        }
      },
      "Azure.Storage.Common": {
        "type": "Transitive",
        "resolved": "12.21.1",
        "contentHash": "NgDJw/upcro33AgGf91sPIG+BU2pFTgGDBzWEp8HctGwzmbjG80eYTl4CJMIwgxVOQWnEXnQZXLY7w3k+BQ9ig==",
        "dependencies": {
          "Azure.Core": "1.44.1",
          "System.IO.Hashing": "6.0.0"
        }
      },
      "Azure.Storage.Files.Shares": {
        "type": "Transitive",
        "resolved": "12.20.1",
        "contentHash": "Ovds3flK+t+evPRPNGGU5l4irhIcvhAqyDAcr6E3dXHvidJrdllNSaGSj+v36rIzcivIS4bCDKy390RRnBRScQ==",
        "dependencies": {
          "Azure.Storage.Common": "12.21.1",
          "System.Text.Json": "6.0.10"
        }
      },
      "Duende.IdentityServer.EntityFramework.Storage": {
        "type": "Transitive",
        "resolved": "7.0.6",
        "contentHash": "YzzqnlpuRPPN6EyrhoDW7/gYD4v5A21vQNcvrc7iNXfOl3NjE3B0izVeZplkQbu/bo0vezKs5/QENRKnstJtVw==",
        "dependencies": {
          "Duende.IdentityServer.Storage": "7.0.6",
          "Microsoft.EntityFrameworkCore.Relational": "8.0.0"
        }
      },
      "Duende.IdentityServer.Storage": {
        "type": "Transitive",
        "resolved": "7.0.6",
        "contentHash": "HCPsIxH+o8p9+wHezriASLoOo0sK3L1krV9s1NECBl8cQPH2UOEV2cpW84+Fougb1Os9P946FhrIn+7S2tJ5rg==",
        "dependencies": {
          "IdentityModel": "6.2.0",
          "Microsoft.AspNetCore.DataProtection.Abstractions": "8.0.3"
        }
      },
      "HtmlAgilityPack": {
        "type": "Transitive",
        "resolved": "1.11.70",
        "contentHash": "lwCgdq4H+WXH+lkM7TvJhyEs5uNGzoTud1VmXz2jr30/yOTRtG/oMCour5JMTN0t0fU4uFwFYIrDd98FH2RKsQ=="
      },
      "Humanizer": {
        "type": "Transitive",
        "resolved": "2.14.1",
        "contentHash": "/FUTD3cEceAAmJSCPN9+J+VhGwmL/C12jvwlyM1DFXShEMsBzvLzLqSrJ2rb+k/W2znKw7JyflZgZpyE+tI7lA==",
        "dependencies": {
          "Humanizer.Core.af": "2.14.1",
          "Humanizer.Core.ar": "2.14.1",
          "Humanizer.Core.az": "2.14.1",
          "Humanizer.Core.bg": "2.14.1",
          "Humanizer.Core.bn-BD": "2.14.1",
          "Humanizer.Core.cs": "2.14.1",
          "Humanizer.Core.da": "2.14.1",
          "Humanizer.Core.de": "2.14.1",
          "Humanizer.Core.el": "2.14.1",
          "Humanizer.Core.es": "2.14.1",
          "Humanizer.Core.fa": "2.14.1",
          "Humanizer.Core.fi-FI": "2.14.1",
          "Humanizer.Core.fr": "2.14.1",
          "Humanizer.Core.fr-BE": "2.14.1",
          "Humanizer.Core.he": "2.14.1",
          "Humanizer.Core.hr": "2.14.1",
          "Humanizer.Core.hu": "2.14.1",
          "Humanizer.Core.hy": "2.14.1",
          "Humanizer.Core.id": "2.14.1",
          "Humanizer.Core.is": "2.14.1",
          "Humanizer.Core.it": "2.14.1",
          "Humanizer.Core.ja": "2.14.1",
          "Humanizer.Core.ko-KR": "2.14.1",
          "Humanizer.Core.ku": "2.14.1",
          "Humanizer.Core.lv": "2.14.1",
          "Humanizer.Core.ms-MY": "2.14.1",
          "Humanizer.Core.mt": "2.14.1",
          "Humanizer.Core.nb": "2.14.1",
          "Humanizer.Core.nb-NO": "2.14.1",
          "Humanizer.Core.nl": "2.14.1",
          "Humanizer.Core.pl": "2.14.1",
          "Humanizer.Core.pt": "2.14.1",
          "Humanizer.Core.ro": "2.14.1",
          "Humanizer.Core.ru": "2.14.1",
          "Humanizer.Core.sk": "2.14.1",
          "Humanizer.Core.sl": "2.14.1",
          "Humanizer.Core.sr": "2.14.1",
          "Humanizer.Core.sr-Latn": "2.14.1",
          "Humanizer.Core.sv": "2.14.1",
          "Humanizer.Core.th-TH": "2.14.1",
          "Humanizer.Core.tr": "2.14.1",
          "Humanizer.Core.uk": "2.14.1",
          "Humanizer.Core.uz-Cyrl-UZ": "2.14.1",
          "Humanizer.Core.uz-Latn-UZ": "2.14.1",
          "Humanizer.Core.vi": "2.14.1",
          "Humanizer.Core.zh-CN": "2.14.1",
          "Humanizer.Core.zh-Hans": "2.14.1",
          "Humanizer.Core.zh-Hant": "2.14.1"
        }
      },
      "Humanizer.Core": {
        "type": "Transitive",
        "resolved": "2.14.1",
        "contentHash": "lQKvtaTDOXnoVJ20ibTuSIOf2i0uO0MPbDhd1jm238I+U/2ZnRENj0cktKZhtchBMtCUSRQ5v4xBCUbKNmyVMw=="
      },
      "Humanizer.Core.af": {
        "type": "Transitive",
        "resolved": "2.14.1",
        "contentHash": "BoQHyu5le+xxKOw+/AUM7CLXneM/Bh3++0qh1u0+D95n6f9eGt9kNc8LcAHLIOwId7Sd5hiAaaav0Nimj3peNw==",
        "dependencies": {
          "Humanizer.Core": "[2.14.1]"
        }
      },
      "Humanizer.Core.ar": {
        "type": "Transitive",
        "resolved": "2.14.1",
        "contentHash": "3d1V10LDtmqg5bZjWkA/EkmGFeSfNBcyCH+TiHcHP+HGQQmRq3eBaLcLnOJbVQVn3Z6Ak8GOte4RX4kVCxQlFA==",
        "dependencies": {
          "Humanizer.Core": "[2.14.1]"
        }
      },
      "Humanizer.Core.az": {
        "type": "Transitive",
        "resolved": "2.14.1",
        "contentHash": "8Z/tp9PdHr/K2Stve2Qs/7uqWPWLUK9D8sOZDNzyv42e20bSoJkHFn7SFoxhmaoVLJwku2jp6P7HuwrfkrP18Q==",
        "dependencies": {
          "Humanizer.Core": "[2.14.1]"
        }
      },
      "Humanizer.Core.bg": {
        "type": "Transitive",
        "resolved": "2.14.1",
        "contentHash": "S+hIEHicrOcbV2TBtyoPp1AVIGsBzlarOGThhQYCnP6QzEYo/5imtok6LMmhZeTnBFoKhM8yJqRfvJ5yqVQKSQ==",
        "dependencies": {
          "Humanizer.Core": "[2.14.1]"
        }
      },
      "Humanizer.Core.bn-BD": {
        "type": "Transitive",
        "resolved": "2.14.1",
        "contentHash": "U3bfj90tnUDRKlL1ZFlzhCHoVgpTcqUlTQxjvGCaFKb+734TTu3nkHUWVZltA1E/swTvimo/aXLtkxnLFrc0EQ==",
        "dependencies": {
          "Humanizer.Core": "[2.14.1]"
        }
      },
      "Humanizer.Core.cs": {
        "type": "Transitive",
        "resolved": "2.14.1",
        "contentHash": "jWrQkiCTy3L2u1T86cFkgijX6k7hoB0pdcFMWYaSZnm6rvG/XJE40tfhYyKhYYgIc1x9P2GO5AC7xXvFnFdqMQ==",
        "dependencies": {
          "Humanizer.Core": "[2.14.1]"
        }
      },
      "Humanizer.Core.da": {
        "type": "Transitive",
        "resolved": "2.14.1",
        "contentHash": "5o0rJyE/2wWUUphC79rgYDnif/21MKTTx9LIzRVz9cjCIVFrJ2bDyR2gapvI9D6fjoyvD1NAfkN18SHBsO8S9g==",
        "dependencies": {
          "Humanizer.Core": "[2.14.1]"
        }
      },
      "Humanizer.Core.de": {
        "type": "Transitive",
        "resolved": "2.14.1",
        "contentHash": "9JD/p+rqjb8f5RdZ3aEJqbjMYkbk4VFii2QDnnOdNo6ywEfg/A5YeOQ55CaBJmy7KvV4tOK4+qHJnX/tg3Z54A==",
        "dependencies": {
          "Humanizer.Core": "[2.14.1]"
        }
      },
      "Humanizer.Core.el": {
        "type": "Transitive",
        "resolved": "2.14.1",
        "contentHash": "Xmv6sTL5mqjOWGGpqY7bvbfK5RngaUHSa8fYDGSLyxY9mGdNbDcasnRnMOvi0SxJS9gAqBCn21Xi90n2SHZbFA==",
        "dependencies": {
          "Humanizer.Core": "[2.14.1]"
        }
      },
      "Humanizer.Core.es": {
        "type": "Transitive",
        "resolved": "2.14.1",
        "contentHash": "e//OIAeMB7pjBV1HqqI4pM2Bcw3Jwgpyz9G5Fi4c+RJvhqFwztoWxW57PzTnNJE2lbhGGLQZihFZjsbTUsbczA==",
        "dependencies": {
          "Humanizer.Core": "[2.14.1]"
        }
      },
      "Humanizer.Core.fa": {
        "type": "Transitive",
        "resolved": "2.14.1",
        "contentHash": "nzDOj1x0NgjXMjsQxrET21t1FbdoRYujzbmZoR8u8ou5CBWY1UNca0j6n/PEJR/iUbt4IxstpszRy41wL/BrpA==",
        "dependencies": {
          "Humanizer.Core": "[2.14.1]"
        }
      },
      "Humanizer.Core.fi-FI": {
        "type": "Transitive",
        "resolved": "2.14.1",
        "contentHash": "Vnxxx4LUhp3AzowYi6lZLAA9Lh8UqkdwRh4IE2qDXiVpbo08rSbokATaEzFS+o+/jCNZBmoyyyph3vgmcSzhhQ==",
        "dependencies": {
          "Humanizer.Core": "[2.14.1]"
        }
      },
      "Humanizer.Core.fr": {
        "type": "Transitive",
        "resolved": "2.14.1",
        "contentHash": "2p4g0BYNzFS3u9SOIDByp2VClYKO0K1ecDV4BkB9EYdEPWfFODYnF+8CH8LpUrpxL2TuWo2fiFx/4Jcmrnkbpg==",
        "dependencies": {
          "Humanizer.Core": "[2.14.1]"
        }
      },
      "Humanizer.Core.fr-BE": {
        "type": "Transitive",
        "resolved": "2.14.1",
        "contentHash": "o6R3SerxCRn5Ij8nCihDNMGXlaJ/1AqefteAssgmU2qXYlSAGdhxmnrQAXZUDlE4YWt/XQ6VkNLtH7oMqsSPFQ==",
        "dependencies": {
          "Humanizer.Core": "[2.14.1]"
        }
      },
      "Humanizer.Core.he": {
        "type": "Transitive",
        "resolved": "2.14.1",
        "contentHash": "FPsAhy7Iw6hb+ZitLgYC26xNcgGAHXb0V823yFAzcyoL5ozM+DCJtYfDPYiOpsJhEZmKFTM9No0jUn1M89WGvg==",
        "dependencies": {
          "Humanizer.Core": "[2.14.1]"
        }
      },
      "Humanizer.Core.hr": {
        "type": "Transitive",
        "resolved": "2.14.1",
        "contentHash": "chnaD89yOlST142AMkAKLuzRcV5df3yyhDyRU5rypDiqrq2HN8y1UR3h1IicEAEtXLoOEQyjSAkAQ6QuXkn7aw==",
        "dependencies": {
          "Humanizer.Core": "[2.14.1]"
        }
      },
      "Humanizer.Core.hu": {
        "type": "Transitive",
        "resolved": "2.14.1",
        "contentHash": "hAfnaoF9LTGU/CmFdbnvugN4tIs8ppevVMe3e5bD24+tuKsggMc5hYta9aiydI8JH9JnuVmxvNI4DJee1tK05A==",
        "dependencies": {
          "Humanizer.Core": "[2.14.1]"
        }
      },
      "Humanizer.Core.hy": {
        "type": "Transitive",
        "resolved": "2.14.1",
        "contentHash": "sVIKxOiSBUb4gStRHo9XwwAg9w7TNvAXbjy176gyTtaTiZkcjr9aCPziUlYAF07oNz6SdwdC2mwJBGgvZ0Sl2g==",
        "dependencies": {
          "Humanizer.Core": "[2.14.1]"
        }
      },
      "Humanizer.Core.id": {
        "type": "Transitive",
        "resolved": "2.14.1",
        "contentHash": "4Zl3GTvk3a49Ia/WDNQ97eCupjjQRs2iCIZEQdmkiqyaLWttfb+cYXDMGthP42nufUL0SRsvBctN67oSpnXtsg==",
        "dependencies": {
          "Humanizer.Core": "[2.14.1]"
        }
      },
      "Humanizer.Core.is": {
        "type": "Transitive",
        "resolved": "2.14.1",
        "contentHash": "R67A9j/nNgcWzU7gZy1AJ07ABSLvogRbqOWvfRDn4q6hNdbg/mjGjZBp4qCTPnB2mHQQTCKo3oeCUayBCNIBCw==",
        "dependencies": {
          "Humanizer.Core": "[2.14.1]"
        }
      },
      "Humanizer.Core.it": {
        "type": "Transitive",
        "resolved": "2.14.1",
        "contentHash": "jYxGeN4XIKHVND02FZ+Woir3CUTyBhLsqxu9iqR/9BISArkMf1Px6i5pRZnvq4fc5Zn1qw71GKKoCaHDJBsLFw==",
        "dependencies": {
          "Humanizer.Core": "[2.14.1]"
        }
      },
      "Humanizer.Core.ja": {
        "type": "Transitive",
        "resolved": "2.14.1",
        "contentHash": "TM3ablFNoYx4cYJybmRgpDioHpiKSD7q0QtMrmpsqwtiiEsdW5zz/q4PolwAczFnvrKpN6nBXdjnPPKVet93ng==",
        "dependencies": {
          "Humanizer.Core": "[2.14.1]"
        }
      },
      "Humanizer.Core.ko-KR": {
        "type": "Transitive",
        "resolved": "2.14.1",
        "contentHash": "CtvwvK941k/U0r8PGdEuBEMdW6jv/rBiA9tUhakC7Zd2rA/HCnDcbr1DiNZ+/tRshnhzxy/qwmpY8h4qcAYCtQ==",
        "dependencies": {
          "Humanizer.Core": "[2.14.1]"
        }
      },
      "Humanizer.Core.ku": {
        "type": "Transitive",
        "resolved": "2.14.1",
        "contentHash": "vHmzXcVMe+LNrF9txpdHzpG7XJX65SiN9GQd/Zkt6gsGIIEeECHrkwCN5Jnlkddw2M/b0HS4SNxdR1GrSn7uCA==",
        "dependencies": {
          "Humanizer.Core": "[2.14.1]"
        }
      },
      "Humanizer.Core.lv": {
        "type": "Transitive",
        "resolved": "2.14.1",
        "contentHash": "E1/KUVnYBS1bdOTMNDD7LV/jdoZv/fbWTLPtvwdMtSdqLyRTllv6PGM9xVQoFDYlpvVGtEl/09glCojPHw8ffA==",
        "dependencies": {
          "Humanizer.Core": "[2.14.1]"
        }
      },
      "Humanizer.Core.ms-MY": {
        "type": "Transitive",
        "resolved": "2.14.1",
        "contentHash": "vX8oq9HnYmAF7bek4aGgGFJficHDRTLgp/EOiPv9mBZq0i4SA96qVMYSjJ2YTaxs7Eljqit7pfpE2nmBhY5Fnw==",
        "dependencies": {
          "Humanizer.Core": "[2.14.1]"
        }
      },
      "Humanizer.Core.mt": {
        "type": "Transitive",
        "resolved": "2.14.1",
        "contentHash": "pEgTBzUI9hzemF7xrIZigl44LidTUhNu4x/P6M9sAwZjkUF0mMkbpxKkaasOql7lLafKrnszs0xFfaxQyzeuZQ==",
        "dependencies": {
          "Humanizer.Core": "[2.14.1]"
        }
      },
      "Humanizer.Core.nb": {
        "type": "Transitive",
        "resolved": "2.14.1",
        "contentHash": "mbs3m6JJq53ssLqVPxNfqSdTxAcZN3njlG8yhJVx83XVedpTe1ECK9aCa8FKVOXv93Gl+yRHF82Hw9T9LWv2hw==",
        "dependencies": {
          "Humanizer.Core": "[2.14.1]"
        }
      },
      "Humanizer.Core.nb-NO": {
        "type": "Transitive",
        "resolved": "2.14.1",
        "contentHash": "AsJxrrVYmIMbKDGe8W6Z6//wKv9dhWH7RsTcEHSr4tQt/80pcNvLi0hgD3fqfTtg0tWKtgch2cLf4prorEV+5A==",
        "dependencies": {
          "Humanizer.Core": "[2.14.1]"
        }
      },
      "Humanizer.Core.nl": {
        "type": "Transitive",
        "resolved": "2.14.1",
        "contentHash": "24b0OUdzJxfoqiHPCtYnR5Y4l/s4Oh7KW7uDp+qX25NMAHLCGog2eRfA7p2kRJp8LvnynwwQxm2p534V9m55wQ==",
        "dependencies": {
          "Humanizer.Core": "[2.14.1]"
        }
      },
      "Humanizer.Core.pl": {
        "type": "Transitive",
        "resolved": "2.14.1",
        "contentHash": "17mJNYaBssENVZyQHduiq+bvdXS0nhZJGEXtPKoMhKv3GD//WO0mEfd9wjEBsWCSmWI7bjRqhCidxzN+YtJmsg==",
        "dependencies": {
          "Humanizer.Core": "[2.14.1]"
        }
      },
      "Humanizer.Core.pt": {
        "type": "Transitive",
        "resolved": "2.14.1",
        "contentHash": "8HB8qavcVp2la1GJX6t+G9nDYtylPKzyhxr9LAooIei9MnQvNsjEiIE4QvHoeDZ4weuQ9CsPg1c211XUMVEZ4A==",
        "dependencies": {
          "Humanizer.Core": "[2.14.1]"
        }
      },
      "Humanizer.Core.ro": {
        "type": "Transitive",
        "resolved": "2.14.1",
        "contentHash": "psXNOcA6R8fSHoQYhpBTtTTYiOk8OBoN3PKCEDgsJKIyeY5xuK81IBdGi77qGZMu/OwBRQjQCBMtPJb0f4O1+A==",
        "dependencies": {
          "Humanizer.Core": "[2.14.1]"
        }
      },
      "Humanizer.Core.ru": {
        "type": "Transitive",
        "resolved": "2.14.1",
        "contentHash": "zm245xUWrajSN2t9H7BTf84/2APbUkKlUJpcdgsvTdAysr1ag9fi1APu6JEok39RRBXDfNRVZHawQ/U8X0pSvQ==",
        "dependencies": {
          "Humanizer.Core": "[2.14.1]"
        }
      },
      "Humanizer.Core.sk": {
        "type": "Transitive",
        "resolved": "2.14.1",
        "contentHash": "Ncw24Vf3ioRnbU4MsMFHafkyYi8JOnTqvK741GftlQvAbULBoTz2+e7JByOaasqeSi0KfTXeegJO+5Wk1c0Mbw==",
        "dependencies": {
          "Humanizer.Core": "[2.14.1]"
        }
      },
      "Humanizer.Core.sl": {
        "type": "Transitive",
        "resolved": "2.14.1",
        "contentHash": "l8sUy4ciAIbVThWNL0atzTS2HWtv8qJrsGWNlqrEKmPwA4SdKolSqnTes9V89fyZTc2Q43jK8fgzVE2C7t009A==",
        "dependencies": {
          "Humanizer.Core": "[2.14.1]"
        }
      },
      "Humanizer.Core.sr": {
        "type": "Transitive",
        "resolved": "2.14.1",
        "contentHash": "rnNvhpkOrWEymy7R/MiFv7uef8YO5HuXDyvojZ7JpijHWA5dXuVXooCOiA/3E93fYa3pxDuG2OQe4M/olXbQ7w==",
        "dependencies": {
          "Humanizer.Core": "[2.14.1]"
        }
      },
      "Humanizer.Core.sr-Latn": {
        "type": "Transitive",
        "resolved": "2.14.1",
        "contentHash": "nuy/ykpk974F8ItoQMS00kJPr2dFNjOSjgzCwfysbu7+gjqHmbLcYs7G4kshLwdA4AsVncxp99LYeJgoh1JF5g==",
        "dependencies": {
          "Humanizer.Core": "[2.14.1]"
        }
      },
      "Humanizer.Core.sv": {
        "type": "Transitive",
        "resolved": "2.14.1",
        "contentHash": "E53+tpAG0RCp+cSSI7TfBPC+NnsEqUuoSV0sU+rWRXWr9MbRWx1+Zj02XMojqjGzHjjOrBFBBio6m74seFl0AA==",
        "dependencies": {
          "Humanizer.Core": "[2.14.1]"
        }
      },
      "Humanizer.Core.th-TH": {
        "type": "Transitive",
        "resolved": "2.14.1",
        "contentHash": "eSevlJtvs1r4vQarNPfZ2kKDp/xMhuD00tVVzRXkSh1IAZbBJI/x2ydxUOwfK9bEwEp+YjvL1Djx2+kw7ziu7g==",
        "dependencies": {
          "Humanizer.Core": "[2.14.1]"
        }
      },
      "Humanizer.Core.tr": {
        "type": "Transitive",
        "resolved": "2.14.1",
        "contentHash": "rQ8N+o7yFcFqdbtu1mmbrXFi8TQ+uy+fVH9OPI0CI3Cu1om5hUU/GOMC3hXsTCI6d79y4XX+0HbnD7FT5khegA==",
        "dependencies": {
          "Humanizer.Core": "[2.14.1]"
        }
      },
      "Humanizer.Core.uk": {
        "type": "Transitive",
        "resolved": "2.14.1",
        "contentHash": "2uEfujwXKNm6bdpukaLtEJD+04uUtQD65nSGCetA1fYNizItEaIBUboNfr3GzJxSMQotNwGVM3+nSn8jTd0VSg==",
        "dependencies": {
          "Humanizer.Core": "[2.14.1]"
        }
      },
      "Humanizer.Core.uz-Cyrl-UZ": {
        "type": "Transitive",
        "resolved": "2.14.1",
        "contentHash": "TD3ME2sprAvFqk9tkWrvSKx5XxEMlAn1sjk+cYClSWZlIMhQQ2Bp/w0VjX1Kc5oeKjxRAnR7vFcLUFLiZIDk9Q==",
        "dependencies": {
          "Humanizer.Core": "[2.14.1]"
        }
      },
      "Humanizer.Core.uz-Latn-UZ": {
        "type": "Transitive",
        "resolved": "2.14.1",
        "contentHash": "/kHAoF4g0GahnugZiEMpaHlxb+W6jCEbWIdsq9/I1k48ULOsl/J0pxZj93lXC3omGzVF1BTVIeAtv5fW06Phsg==",
        "dependencies": {
          "Humanizer.Core": "[2.14.1]"
        }
      },
      "Humanizer.Core.vi": {
        "type": "Transitive",
        "resolved": "2.14.1",
        "contentHash": "rsQNh9rmHMBtnsUUlJbShMsIMGflZtPmrMM6JNDw20nhsvqfrdcoDD8cMnLAbuSovtc3dP+swRmLQzKmXDTVPA==",
        "dependencies": {
          "Humanizer.Core": "[2.14.1]"
        }
      },
      "Humanizer.Core.zh-CN": {
        "type": "Transitive",
        "resolved": "2.14.1",
        "contentHash": "uH2dWhrgugkCjDmduLdAFO9w1Mo0q07EuvM0QiIZCVm6FMCu/lGv2fpMu4GX+4HLZ6h5T2Pg9FIdDLCPN2a67w==",
        "dependencies": {
          "Humanizer.Core": "[2.14.1]"
        }
      },
      "Humanizer.Core.zh-Hans": {
        "type": "Transitive",
        "resolved": "2.14.1",
        "contentHash": "WH6IhJ8V1UBG7rZXQk3dZUoP2gsi8a0WkL8xL0sN6WGiv695s8nVcmab9tWz20ySQbuzp0UkSxUQFi5jJHIpOQ==",
        "dependencies": {
          "Humanizer.Core": "[2.14.1]"
        }
      },
      "Humanizer.Core.zh-Hant": {
        "type": "Transitive",
        "resolved": "2.14.1",
        "contentHash": "VIXB7HCUC34OoaGnO3HJVtSv2/wljPhjV7eKH4+TFPgQdJj2lvHNKY41Dtg0Bphu7X5UaXFR4zrYYyo+GNOjbA==",
        "dependencies": {
          "Humanizer.Core": "[2.14.1]"
        }
      },
      "IdentityModel": {
        "type": "Transitive",
        "resolved": "6.2.0",
        "contentHash": "4AXZ6Tp+DNwrSSeBziiX/231i8ZpD77A9nEMyc68gLSCWG0kgWsIBeFquYcBebiIPkfB7GEXzCYuuLeR1QZJIQ=="
      },
      "MailChimp.Net.V3": {
        "type": "Transitive",
        "resolved": "5.5.0",
        "contentHash": "YqqrqS/ZIXtHKJ+25qrCKxBjvtFJISOpWTKIPOS2iKzrhoW7NeIMRz3OMW1jHpNIJ+fbQhmI7tRY7Aoc9Xjg8w==",
        "dependencies": {
          "Microsoft.Extensions.Configuration": "3.1.8",
          "Microsoft.Extensions.DependencyInjection": "3.1.8",
          "Microsoft.Extensions.Http": "3.1.8",
          "Microsoft.Extensions.Options": "3.1.8",
          "Newtonsoft.Json": "13.0.3"
        }
      },
      "Microsoft.ApplicationInsights": {
        "type": "Transitive",
        "resolved": "2.22.0",
        "contentHash": "3AOM9bZtku7RQwHyMEY3tQMrHIgjcfRDa6YQpd/QG2LDGvMydSlL9Di+8LLMt7J2RDdfJ7/2jdYv6yHcMJAnNw==",
        "dependencies": {
          "System.Diagnostics.DiagnosticSource": "5.0.0"
        }
      },
      "Microsoft.ApplicationInsights.DependencyCollector": {
        "type": "Transitive",
        "resolved": "2.22.0",
        "contentHash": "gseSmuCshdZqcn5r6EW1Zx52e5/p2RpAsHSanlxs8pq+Pbg1RZP678tXtxfVuHC0fA3MVV852pnfFC7ZGB0jew==",
        "dependencies": {
          "Microsoft.ApplicationInsights": "2.22.0",
          "System.Diagnostics.DiagnosticSource": "5.0.0"
        }
      },
      "Microsoft.ApplicationInsights.EventCounterCollector": {
        "type": "Transitive",
        "resolved": "2.22.0",
        "contentHash": "/fXUyZIMwaWfETgire4fygaBhY8J+hXvTVhSFXKV0JOFBenzzU4smGW8iRUFhE534a3QrczuFfmfCCkXRKbsNg==",
        "dependencies": {
          "Microsoft.ApplicationInsights": "2.22.0"
        }
      },
      "Microsoft.ApplicationInsights.PerfCounterCollector": {
        "type": "Transitive",
        "resolved": "2.22.0",
        "contentHash": "nExsJsbN7694ueUNNBms/UNgza9WH4W/I6i5CnF9ujJ1sp57EL5Uk0NP9MDwlLVtYaaiznKPatVSv3Nu8vAplw==",
        "dependencies": {
          "Microsoft.ApplicationInsights": "2.22.0",
          "Microsoft.Extensions.Caching.Memory": "1.0.0",
          "System.Diagnostics.PerformanceCounter": "6.0.0"
        }
      },
      "Microsoft.ApplicationInsights.WindowsServer": {
        "type": "Transitive",
        "resolved": "2.22.0",
        "contentHash": "9k1x1+Kq1fElvcv0o/w9w8tRWAa2Y0f4NPBeHF5b2xCety4GM1yv3K3Ra0lZwO3kW0SHlm9M8nrySuyKQlHyYA==",
        "dependencies": {
          "Microsoft.ApplicationInsights": "2.22.0",
          "Microsoft.ApplicationInsights.DependencyCollector": "2.22.0",
          "Microsoft.ApplicationInsights.PerfCounterCollector": "2.22.0",
          "Microsoft.ApplicationInsights.WindowsServer.TelemetryChannel": "2.22.0",
          "System.Diagnostics.DiagnosticSource": "5.0.0"
        }
      },
      "Microsoft.ApplicationInsights.WindowsServer.TelemetryChannel": {
        "type": "Transitive",
        "resolved": "2.22.0",
        "contentHash": "Blb6S8UJSJ/jo6mxeO38gKgui75D2brp5NpXJoZUhyJzfmYsfhn7a4t5f+CDfAKyvie7sQB2FIzeEDQSiRE5zw==",
        "dependencies": {
          "Microsoft.ApplicationInsights": "2.22.0",
          "System.IO.FileSystem.AccessControl": "4.7.0"
        }
      },
      "Microsoft.AspNetCore.Cryptography.Internal": {
        "type": "Transitive",
        "resolved": "8.0.10",
        "contentHash": "MT/jvNoiXUB82drzqtqZqyAfxQH2b0kpEyjjMYrSLmqgAvBkMEKJelbqHazEo5Lxtq43uquPgeBtTuSrVog5lQ=="
      },
      "Microsoft.AspNetCore.Cryptography.KeyDerivation": {
        "type": "Transitive",
        "resolved": "8.0.10",
        "contentHash": "4jd0g3k2R1L1bhhpVmJOp7rAs76V9XLVuhl8J3sTAcl2dKMS78PsKG1HX75U73WEEwrsM4Bui2/N1/Blwgt5iw==",
        "dependencies": {
          "Microsoft.AspNetCore.Cryptography.Internal": "8.0.10"
        }
      },
      "Microsoft.AspNetCore.DataProtection": {
        "type": "Transitive",
        "resolved": "8.0.10",
        "contentHash": "6UtyAG/78Re6TUb5PXZAqoy+2ZSwEToN3jAP3KcX6pB9NbDXSJX9SnGsAOkqDLLsu3I/AoXqaiVQtBEDtq8Iww==",
        "dependencies": {
          "Microsoft.AspNetCore.Cryptography.Internal": "8.0.10",
          "Microsoft.AspNetCore.DataProtection.Abstractions": "8.0.10",
          "Microsoft.Extensions.DependencyInjection.Abstractions": "8.0.2",
          "Microsoft.Extensions.Hosting.Abstractions": "8.0.1",
          "Microsoft.Extensions.Logging.Abstractions": "8.0.2",
          "Microsoft.Extensions.Options": "8.0.2",
          "System.Security.Cryptography.Xml": "8.0.2"
        }
      },
      "Microsoft.AspNetCore.DataProtection.Abstractions": {
        "type": "Transitive",
        "resolved": "8.0.10",
        "contentHash": "tDA68PYc0M/gyijcERsC3E1anqRpOmmmWJqpHmbbmrv6h/IjelnwzKaQwXdeJ36sEyB7dRuteC+j3fKyl/J/7A=="
      },
      "Microsoft.AspNetCore.DataProtection.EntityFrameworkCore": {
        "type": "Transitive",
        "resolved": "8.0.10",
        "contentHash": "y52y8/PA1O9K1hGfGFrmXVdm+F9OudIGvRIWz4hRAZaY9JsFBB6OICYPHYLyl1QcETi3VGml5Gu1KmtUWMtTQA==",
        "dependencies": {
          "Microsoft.AspNetCore.DataProtection": "8.0.10",
          "Microsoft.EntityFrameworkCore": "8.0.10"
        }
      },
      "Microsoft.AspNetCore.Hosting": {
        "type": "Transitive",
        "resolved": "2.1.1",
        "contentHash": "MqYc0DUxrhAPnb5b4HFspxsoJT+gJlLsliSxIgovf4BsbmpaXQId0/pDiVzLuEbmks2w1/lRfY8w0lQOuK1jQQ==",
        "dependencies": {
          "Microsoft.AspNetCore.Hosting.Abstractions": "2.1.1",
          "Microsoft.AspNetCore.Http": "2.1.1",
          "Microsoft.AspNetCore.Http.Extensions": "2.1.1",
          "Microsoft.Extensions.Configuration": "2.1.1",
          "Microsoft.Extensions.Configuration.EnvironmentVariables": "2.1.1",
          "Microsoft.Extensions.Configuration.FileExtensions": "2.1.1",
          "Microsoft.Extensions.DependencyInjection": "2.1.1",
          "Microsoft.Extensions.FileProviders.Physical": "2.1.1",
          "Microsoft.Extensions.Hosting.Abstractions": "2.1.1",
          "Microsoft.Extensions.Logging": "2.1.1",
          "Microsoft.Extensions.Options": "2.1.1",
          "System.Diagnostics.DiagnosticSource": "4.5.0",
          "System.Reflection.Metadata": "1.6.0"
        }
      },
      "Microsoft.AspNetCore.Hosting.Abstractions": {
        "type": "Transitive",
        "resolved": "2.1.1",
        "contentHash": "76cKcp2pWhvdV2TXTqMg/DyW7N6cDzTEhtL8vVWFShQN+Ylwv3eO/vUQr2BS3Hz4IZHEpL+FOo2T+MtymHDqDQ==",
        "dependencies": {
          "Microsoft.AspNetCore.Hosting.Server.Abstractions": "2.1.1",
          "Microsoft.AspNetCore.Http.Abstractions": "2.1.1",
          "Microsoft.Extensions.Hosting.Abstractions": "2.1.1"
        }
      },
      "Microsoft.AspNetCore.Hosting.Server.Abstractions": {
        "type": "Transitive",
        "resolved": "2.1.1",
        "contentHash": "+vD7HJYzAXNq17t+NgRkpS38cxuAyOBu8ixruOiA3nWsybozolUdALWiZ5QFtGRzajSLPFA2YsbO3NPcqoUwcw==",
        "dependencies": {
          "Microsoft.AspNetCore.Http.Features": "2.1.1",
          "Microsoft.Extensions.Configuration.Abstractions": "2.1.1"
        }
      },
      "Microsoft.AspNetCore.Http": {
        "type": "Transitive",
        "resolved": "2.1.22",
        "contentHash": "+Blk++1JWqghbl8+3azQmKhiNZA5wAepL9dY2I6KVmu2Ri07MAcvAVC888qUvO7yd7xgRgZOMfihezKg14O/2A==",
        "dependencies": {
          "Microsoft.AspNetCore.Http.Abstractions": "2.1.1",
          "Microsoft.AspNetCore.WebUtilities": "2.1.1",
          "Microsoft.Extensions.ObjectPool": "2.1.1",
          "Microsoft.Extensions.Options": "2.1.1",
          "Microsoft.Net.Http.Headers": "2.1.1"
        }
      },
      "Microsoft.AspNetCore.Http.Abstractions": {
        "type": "Transitive",
        "resolved": "2.1.1",
        "contentHash": "kQUEVOU4loc8CPSb2WoHFTESqwIa8Ik7ysCBfTwzHAd0moWovc9JQLmhDIHlYLjHbyexqZAlkq/FPRUZqokebw==",
        "dependencies": {
          "Microsoft.AspNetCore.Http.Features": "2.1.1",
          "System.Text.Encodings.Web": "4.5.0"
        }
      },
      "Microsoft.AspNetCore.Http.Extensions": {
        "type": "Transitive",
        "resolved": "2.1.1",
        "contentHash": "ncAgV+cqsWSqjLXFUTyObGh4Tr7ShYYs3uW8Q/YpRwZn7eLV7dux5Z6GLY+rsdzmIHiia3Q2NWbLULQi7aziHw==",
        "dependencies": {
          "Microsoft.AspNetCore.Http.Abstractions": "2.1.1",
          "Microsoft.Extensions.FileProviders.Abstractions": "2.1.1",
          "Microsoft.Net.Http.Headers": "2.1.1",
          "System.Buffers": "4.5.0"
        }
      },
      "Microsoft.AspNetCore.Http.Features": {
        "type": "Transitive",
        "resolved": "2.1.1",
        "contentHash": "VklZ7hWgSvHBcDtwYYkdMdI/adlf7ebxTZ9kdzAhX+gUs5jSHE9mZlTamdgf9miSsxc1QjNazHXTDJdVPZKKTw==",
        "dependencies": {
          "Microsoft.Extensions.Primitives": "2.1.1"
        }
      },
      "Microsoft.AspNetCore.Identity.EntityFrameworkCore": {
        "type": "Transitive",
        "resolved": "8.0.10",
        "contentHash": "vMeY9F3Sq+AiZlquf84rwHOAQBS8nb8kd1RcuoXKPBhHNGBxMLYnr8/e/FCwu7kb14hH/rqWoEuyO4WXpAO6Rw==",
        "dependencies": {
          "Microsoft.EntityFrameworkCore.Relational": "8.0.10",
          "Microsoft.Extensions.Identity.Stores": "8.0.10"
        }
      },
      "Microsoft.AspNetCore.Identity.UI": {
        "type": "Transitive",
        "resolved": "8.0.10",
        "contentHash": "+KvPMIQa2IvtdSgiV/4FzvlNj4kYN+e/A6yrwmeQHQMeHTCpw+l9B6lvmDaE7pQzgnYTxzcst5LtaDtLX8AqFQ==",
        "dependencies": {
          "Microsoft.Extensions.FileProviders.Embedded": "8.0.10",
          "Microsoft.Extensions.Identity.Stores": "8.0.10"
        }
      },
      "Microsoft.AspNetCore.JsonPatch": {
        "type": "Transitive",
        "resolved": "8.0.10",
        "contentHash": "pLEDpobrApzc+9IgnlwMfWHfVaOWdNlBFgfggxFgMw57sn/iTkPMwc8eaufcKcLyCCNZQ1r6GRLsIIzUMtH8eg==",
        "dependencies": {
          "Microsoft.CSharp": "4.7.0",
          "Newtonsoft.Json": "13.0.3"
        }
      },
      "Microsoft.AspNetCore.Razor.Language": {
        "type": "Transitive",
        "resolved": "6.0.24",
        "contentHash": "kBL6ljTREp/3fk8EKN27mrPy3WTqWUjiqCkKFlCKHUKRO3/9rAasKizX3vPWy4ZTcNsIPmVWUHwjDFmiW4MyNA=="
      },
      "Microsoft.AspNetCore.WebUtilities": {
        "type": "Transitive",
        "resolved": "2.1.1",
        "contentHash": "PGKIZt4+412Z/XPoSjvYu/QIbTxcAQuEFNoA1Pw8a9mgmO0ZhNBmfaNyhgXFf7Rq62kP0tT/2WXpxdcQhkFUPA==",
        "dependencies": {
          "Microsoft.Net.Http.Headers": "2.1.1",
          "System.Text.Encodings.Web": "4.5.0"
        }
      },
      "Microsoft.Azure.Cosmos": {
        "type": "Transitive",
        "resolved": "3.43.1",
        "contentHash": "eQG0Y9WGfpiw+vga0QmweTOc5EJIKG3sF7xQvMszbnEb9Vb0fOKPKUq7owlb1tRGRELhAPMjxoVZzmW8toNEyw==",
        "dependencies": {
          "Azure.Core": "1.19.0",
          "Microsoft.Bcl.AsyncInterfaces": "1.0.0",
          "Microsoft.Bcl.HashCode": "1.1.0",
          "Newtonsoft.Json": "10.0.2",
          "System.Buffers": "4.5.1",
          "System.Collections.Immutable": "1.7.0",
          "System.Configuration.ConfigurationManager": "6.0.0",
          "System.Diagnostics.DiagnosticSource": "6.0.1",
          "System.Memory": "4.5.4",
          "System.Numerics.Vectors": "4.5.0",
          "System.Runtime.CompilerServices.Unsafe": "6.0.0",
          "System.Threading.Tasks.Extensions": "4.5.4",
          "System.ValueTuple": "4.5.0"
        }
      },
      "Microsoft.Azure.SignalR.Protocols": {
        "type": "Transitive",
        "resolved": "1.28.0",
        "contentHash": "akQ684OJfobi/FR4uHfPtpzIaqYUukqIPyhPI8Y4PQ0N0oLHfAzZfo7SQZAPs2YO7AeYzjHbOkPkOoHepGr0Jw==",
        "dependencies": {
          "Microsoft.Extensions.Primitives": "2.1.1",
          "System.Buffers": "4.5.1",
          "System.Memory": "4.5.4",
          "System.Runtime.CompilerServices.Unsafe": "6.0.0"
        }
      },
      "Microsoft.Bcl.AsyncInterfaces": {
        "type": "Transitive",
        "resolved": "7.0.0",
        "contentHash": "3aeMZ1N0lJoSyzqiP03hqemtb1BijhsJADdobn/4nsMJ8V1H+CrpuduUe4hlRdx+ikBQju1VGjMD1GJ3Sk05Eg=="
      },
      "Microsoft.Bcl.HashCode": {
        "type": "Transitive",
        "resolved": "1.1.0",
        "contentHash": "J2G1k+u5unBV+aYcwxo94ip16Rkp65pgWFb0R6zwJipzWNMgvqlWeuI7/+R+e8bob66LnSG+llLJ+z8wI94cHg=="
      },
      "Microsoft.Build": {
        "type": "Transitive",
        "resolved": "17.8.3",
        "contentHash": "jOxP2DrBZb2zuDO5M8LfI50SCdXlahgUHJ6mH0jz4OBID0F9o+DVggk0CPAONmcbUPo2SsQCFkMaxmHkKLj99Q==",
        "dependencies": {
          "Microsoft.Build.Framework": "17.8.3",
          "Microsoft.NET.StringTools": "17.8.3",
          "System.Collections.Immutable": "7.0.0",
          "System.Configuration.ConfigurationManager": "7.0.0",
          "System.Reflection.Metadata": "7.0.0",
          "System.Reflection.MetadataLoadContext": "7.0.0",
          "System.Security.Principal.Windows": "5.0.0",
          "System.Threading.Tasks.Dataflow": "7.0.0"
        }
      },
      "Microsoft.Build.Framework": {
        "type": "Transitive",
        "resolved": "17.8.3",
        "contentHash": "NrQZJW8TlKVPx72yltGb8SVz3P5mNRk9fNiD/ao8jRSk48WqIIdCn99q4IjlVmPcruuQ+yLdjNQLL8Rb4c916g=="
      },
      "Microsoft.CodeAnalysis.Analyzers": {
        "type": "Transitive",
        "resolved": "3.3.4",
        "contentHash": "AxkxcPR+rheX0SmvpLVIGLhOUXAKG56a64kV9VQZ4y9gR9ZmPXnqZvHJnmwLSwzrEP6junUF11vuc+aqo5r68g=="
      },
      "Microsoft.CodeAnalysis.AnalyzerUtilities": {
        "type": "Transitive",
        "resolved": "3.3.0",
        "contentHash": "gyQ70pJ4T7hu/s0+QnEaXtYfeG/JrttGnxHJlrhpxsQjRIUGuRhVwNBtkHHYOrUAZ/l47L98/NiJX6QmTwAyrg=="
      },
      "Microsoft.CodeAnalysis.Common": {
        "type": "Transitive",
        "resolved": "4.8.0",
        "contentHash": "/jR+e/9aT+BApoQJABlVCKnnggGQbvGh7BKq2/wI1LamxC+LbzhcLj4Vj7gXCofl1n4E521YfF9w0WcASGg/KA==",
        "dependencies": {
          "Microsoft.CodeAnalysis.Analyzers": "3.3.4",
          "System.Collections.Immutable": "7.0.0",
          "System.Reflection.Metadata": "7.0.0",
          "System.Runtime.CompilerServices.Unsafe": "6.0.0"
        }
      },
      "Microsoft.CodeAnalysis.CSharp": {
        "type": "Transitive",
        "resolved": "4.8.0",
        "contentHash": "+3+qfdb/aaGD8PZRCrsdobbzGs1m9u119SkkJt8e/mk3xLJz/udLtS2T6nY27OTXxBBw10HzAbC8Z9w08VyP/g==",
        "dependencies": {
          "Microsoft.CodeAnalysis.Common": "[4.8.0]"
        }
      },
      "Microsoft.CodeAnalysis.CSharp.Features": {
        "type": "Transitive",
        "resolved": "4.8.0",
        "contentHash": "Gpas3l8PE1xz1VDIJNMkYuoFPXtuALxybP04caXh9avC2a0elsoBdukndkJXVZgdKPwraf0a98s7tjqnEk5QIQ==",
        "dependencies": {
          "Humanizer.Core": "2.14.1",
          "Microsoft.CodeAnalysis.CSharp": "[4.8.0]",
          "Microsoft.CodeAnalysis.CSharp.Workspaces": "[4.8.0]",
          "Microsoft.CodeAnalysis.Common": "[4.8.0]",
          "Microsoft.CodeAnalysis.Features": "[4.8.0]",
          "Microsoft.CodeAnalysis.Workspaces.Common": "[4.8.0]"
        }
      },
      "Microsoft.CodeAnalysis.CSharp.Workspaces": {
        "type": "Transitive",
        "resolved": "4.8.0",
        "contentHash": "3amm4tq4Lo8/BGvg9p3BJh3S9nKq2wqCXfS7138i69TUpo/bD+XvD0hNurpEBtcNZhi1FyutiomKJqVF39ugYA==",
        "dependencies": {
          "Humanizer.Core": "2.14.1",
          "Microsoft.CodeAnalysis.CSharp": "[4.8.0]",
          "Microsoft.CodeAnalysis.Common": "[4.8.0]",
          "Microsoft.CodeAnalysis.Workspaces.Common": "[4.8.0]"
        }
      },
      "Microsoft.CodeAnalysis.Elfie": {
        "type": "Transitive",
        "resolved": "1.0.0",
        "contentHash": "r12elUp4MRjdnRfxEP+xqVSUUfG3yIJTBEJGwbfvF5oU4m0jb9HC0gFG28V/dAkYGMkRmHVi3qvrnBLQSw9X3Q==",
        "dependencies": {
          "System.Configuration.ConfigurationManager": "4.5.0",
          "System.Data.DataSetExtensions": "4.5.0"
        }
      },
      "Microsoft.CodeAnalysis.Features": {
        "type": "Transitive",
        "resolved": "4.8.0",
        "contentHash": "sCVzMtSETGE16KeScwwlVfxaKRbUMSf/cgRPRPMJuou37SLT7XkIBzJu4e7mlFTzpJbfalV5tOcKpUtLO3eJAg==",
        "dependencies": {
          "Microsoft.CodeAnalysis.AnalyzerUtilities": "3.3.0",
          "Microsoft.CodeAnalysis.Common": "[4.8.0]",
          "Microsoft.CodeAnalysis.Elfie": "1.0.0",
          "Microsoft.CodeAnalysis.Scripting.Common": "[4.8.0]",
          "Microsoft.CodeAnalysis.Workspaces.Common": "[4.8.0]",
          "Microsoft.DiaSymReader": "2.0.0",
          "System.Text.Json": "7.0.3"
        }
      },
      "Microsoft.CodeAnalysis.Razor": {
        "type": "Transitive",
        "resolved": "6.0.24",
        "contentHash": "xIAjR6l/1PO2ILT6/lOGYfe8OzMqfqxh1lxFuM4Exluwc2sQhJw0kS7pEyJ0DE/UMYu6Jcdc53DmjOxQUDT2Pg==",
        "dependencies": {
          "Microsoft.AspNetCore.Razor.Language": "6.0.24",
          "Microsoft.CodeAnalysis.CSharp": "4.0.0",
          "Microsoft.CodeAnalysis.Common": "4.0.0"
        }
      },
      "Microsoft.CodeAnalysis.Scripting.Common": {
        "type": "Transitive",
        "resolved": "4.8.0",
        "contentHash": "ysiNNbAASVhV9wEd5oY2x99EwaVYtB13XZRjHsgWT/R1mQkxZF8jWsf7JWaZxD1+jNoz1QCQ6nbe+vr+6QvlFA==",
        "dependencies": {
          "Microsoft.CodeAnalysis.Common": "[4.8.0]"
        }
      },
      "Microsoft.CodeAnalysis.Workspaces.Common": {
        "type": "Transitive",
        "resolved": "4.8.0",
        "contentHash": "LXyV+MJKsKRu3FGJA3OmSk40OUIa/dQCFLOnm5X8MNcujx7hzGu8o+zjXlb/cy5xUdZK2UKYb9YaQ2E8m9QehQ==",
        "dependencies": {
          "Humanizer.Core": "2.14.1",
          "Microsoft.Bcl.AsyncInterfaces": "7.0.0",
          "Microsoft.CodeAnalysis.Common": "[4.8.0]",
          "System.Composition": "7.0.0",
          "System.IO.Pipelines": "7.0.0",
          "System.Threading.Channels": "7.0.0"
        }
      },
      "Microsoft.CSharp": {
        "type": "Transitive",
        "resolved": "4.7.0",
        "contentHash": "pTj+D3uJWyN3My70i2Hqo+OXixq3Os2D1nJ2x92FFo6sk8fYS1m1WLNTs0Dc1uPaViH0YvEEwvzddQ7y4rhXmA=="
      },
      "Microsoft.Data.SqlClient": {
        "type": "Transitive",
        "resolved": "5.1.5",
        "contentHash": "6kvhQjY5uBCdBccezFD2smfnpQjQ33cZtUZVrNvxlwoBu6uopM5INH6uSgLI7JRLtlQ3bMPwnhMq4kchsXeZ5w==",
        "dependencies": {
          "Azure.Identity": "1.10.3",
          "Microsoft.Data.SqlClient.SNI.runtime": "5.1.1",
          "Microsoft.Identity.Client": "4.56.0",
          "Microsoft.IdentityModel.JsonWebTokens": "6.35.0",
          "Microsoft.IdentityModel.Protocols.OpenIdConnect": "6.35.0",
          "Microsoft.SqlServer.Server": "1.0.0",
          "System.Configuration.ConfigurationManager": "6.0.1",
          "System.Diagnostics.DiagnosticSource": "6.0.1",
          "System.Runtime.Caching": "6.0.0",
          "System.Security.Cryptography.Cng": "5.0.0",
          "System.Security.Principal.Windows": "5.0.0",
          "System.Text.Encoding.CodePages": "6.0.0",
          "System.Text.Encodings.Web": "6.0.0"
        }
      },
      "Microsoft.Data.SqlClient.SNI.runtime": {
        "type": "Transitive",
        "resolved": "5.1.1",
        "contentHash": "wNGM5ZTQCa2blc9ikXQouybGiyMd6IHPVJvAlBEPtr6JepZEOYeDxGyprYvFVeOxlCXs7avridZQ0nYkHzQWCQ=="
      },
      "Microsoft.DiaSymReader": {
        "type": "Transitive",
        "resolved": "2.0.0",
        "contentHash": "QcZrCETsBJqy/vQpFtJc+jSXQ0K5sucQ6NUFbTNVHD4vfZZOwjZ/3sBzczkC4DityhD3AVO/+K/+9ioLs1AgRA=="
      },
      "Microsoft.DotNet.Scaffolding.Shared": {
        "type": "Transitive",
        "resolved": "8.0.6",
        "contentHash": "b8pT7zwT2Fy1DVMdYO2whegbOnXW3OzfudI91QEg7yZTQch4nNH/xoMOamQR/UzESJjdkpouFEnAxGYv0aSAIQ==",
        "dependencies": {
          "Humanizer": "2.14.1",
          "Microsoft.CodeAnalysis.CSharp.Features": "4.8.0",
          "Microsoft.Extensions.DependencyModel": "8.0.2",
          "Mono.TextTemplating": "2.3.1",
          "Newtonsoft.Json": "13.0.3",
          "NuGet.ProjectModel": "6.11.0",
          "System.Formats.Asn1": "8.0.1"
        }
      },
      "Microsoft.EntityFrameworkCore": {
        "type": "Transitive",
        "resolved": "8.0.10",
        "contentHash": "PPkQdIqfR1nU3n6YgGGDk8G+eaYbaAKM1AzIQtlPNTKf10Osg3N9T+iK9AlnSA/ujsK00flPpFHVfJrbuBFS1A==",
        "dependencies": {
          "Microsoft.EntityFrameworkCore.Abstractions": "8.0.10",
          "Microsoft.EntityFrameworkCore.Analyzers": "8.0.10",
          "Microsoft.Extensions.Caching.Memory": "8.0.1",
          "Microsoft.Extensions.Logging": "8.0.1"
        }
      },
      "Microsoft.EntityFrameworkCore.Abstractions": {
        "type": "Transitive",
        "resolved": "8.0.10",
        "contentHash": "FV0QlcX9INY4kAD2o72uPtyOh0nZut2jB11Jf9mNYBtHay8gDLe+x4AbXFwuQg+eSvofjT7naV82e827zGfyMg=="
      },
      "Microsoft.EntityFrameworkCore.Analyzers": {
        "type": "Transitive",
        "resolved": "8.0.10",
        "contentHash": "51KkPIc0EMv/gVXhPIUi6cwJE9Mvh+PLr4Lap4naLcsoGZ0lF2SvOPgUUprwRV3MnN7nyD1XPhT5RJ/p+xFAXw=="
      },
      "Microsoft.EntityFrameworkCore.Cosmos": {
        "type": "Transitive",
        "resolved": "8.0.8",
        "contentHash": "Z8JO42lHzc+xmoSOFi1d9nKTJNrHSII4cmZakmRq1jse+2eEhESe7l5xh7F0lOLoquxqMwhUiHnarC0h/0QVjg==",
        "dependencies": {
          "Microsoft.Azure.Cosmos": "3.35.4",
          "Microsoft.EntityFrameworkCore": "8.0.8"
        }
      },
      "Microsoft.EntityFrameworkCore.Relational": {
        "type": "Transitive",
        "resolved": "8.0.10",
        "contentHash": "OefBEE47kGKPRPV3OT+FAW6o5BFgLk2D9EoeWVy7NbOepzUneayLQxbVE098FfedTyMwxvZQoDD9LrvZc3MadA==",
        "dependencies": {
          "Microsoft.EntityFrameworkCore": "8.0.10",
          "Microsoft.Extensions.Configuration.Abstractions": "8.0.0"
        }
      },
      "Microsoft.EntityFrameworkCore.SqlServer": {
        "type": "Transitive",
        "resolved": "8.0.10",
        "contentHash": "DvhBEk44UjWMebFKwIFDIdEsG8gzbgflWIZljDCpIkZVpId+PKs0ufzJxnTQ94InPO+pS7+wE45cRsPRt9B0Iw==",
        "dependencies": {
          "Microsoft.Data.SqlClient": "5.1.5",
          "Microsoft.EntityFrameworkCore.Relational": "8.0.10"
        }
      },
      "Microsoft.Extensions.Caching.Abstractions": {
        "type": "Transitive",
        "resolved": "8.0.0",
        "contentHash": "3KuSxeHoNYdxVYfg2IRZCThcrlJ1XJqIXkAWikCsbm5C/bCjv7G0WoKDyuR98Q+T607QT2Zl5GsbGRkENcV2yQ==",
        "dependencies": {
          "Microsoft.Extensions.Primitives": "8.0.0"
        }
      },
      "Microsoft.Extensions.Caching.Memory": {
        "type": "Transitive",
        "resolved": "8.0.1",
        "contentHash": "HFDnhYLccngrzyGgHkjEDU5FMLn4MpOsr5ElgsBMC4yx6lJh4jeWO7fHS8+TXPq+dgxCmUa/Trl8svObmwW4QA==",
        "dependencies": {
          "Microsoft.Extensions.Caching.Abstractions": "8.0.0",
          "Microsoft.Extensions.DependencyInjection.Abstractions": "8.0.2",
          "Microsoft.Extensions.Logging.Abstractions": "8.0.2",
          "Microsoft.Extensions.Options": "8.0.2",
          "Microsoft.Extensions.Primitives": "8.0.0"
        }
      },
      "Microsoft.Extensions.Configuration": {
        "type": "Transitive",
        "resolved": "3.1.8",
        "contentHash": "xWvtu/ra8xDOy62ZXzQj1ElmmH3GpZBSKvw4LbfNXKCy+PaziS5Uh0gQ47D4H4w3u+PJfhNWCCGCp9ORNEzkRw==",
        "dependencies": {
          "Microsoft.Extensions.Configuration.Abstractions": "3.1.8"
        }
      },
      "Microsoft.Extensions.Configuration.Abstractions": {
        "type": "Transitive",
        "resolved": "8.0.0",
        "contentHash": "3lE/iLSutpgX1CC0NOW70FJoGARRHbyKmG7dc0klnUZ9Dd9hS6N/POPWhKhMLCEuNN5nXEY5agmlFtH562vqhQ==",
        "dependencies": {
          "Microsoft.Extensions.Primitives": "8.0.0"
        }
      },
      "Microsoft.Extensions.Configuration.Binder": {
        "type": "Transitive",
        "resolved": "2.1.0",
        "contentHash": "Fls0O54Ielz1DiVYpcmiUpeizN1iKGGI5yAWAoShfmUvMcQ8jAGOK1a+DaflHA5hN9IOKvmSos0yewDYAIY0ZA==",
        "dependencies": {
          "Microsoft.Extensions.Configuration": "2.1.0"
        }
      },
      "Microsoft.Extensions.Configuration.EnvironmentVariables": {
        "type": "Transitive",
        "resolved": "2.1.1",
        "contentHash": "6xMxFIfKL+7J/jwlk8zV8I61sF3+DRG19iKQxnSfYQU+iMMjGbcWNCHFF/3MHf3o4sTZPZ8D6Io+GwKFc3TIZA==",
        "dependencies": {
          "Microsoft.Extensions.Configuration": "2.1.1"
        }
      },
      "Microsoft.Extensions.Configuration.FileExtensions": {
        "type": "Transitive",
        "resolved": "3.1.0",
        "contentHash": "OjRJIkVxUFiVkr9a39AqVThft9QHoef4But5pDCydJOXJ4D/SkmzuW1tm6J2IXynxj6qfeAz9QTnzQAvOcGvzg==",
        "dependencies": {
          "Microsoft.Extensions.Configuration": "3.1.0",
          "Microsoft.Extensions.FileProviders.Physical": "3.1.0"
        }
      },
      "Microsoft.Extensions.Configuration.Json": {
        "type": "Transitive",
        "resolved": "3.1.0",
        "contentHash": "gBpBE1GoaCf1PKYC7u0Bd4mVZ/eR2bnOvn7u8GBXEy3JGar6sC3UVpVfTB9w+biLPtzcukZynBG9uchSBbLTNQ==",
        "dependencies": {
          "Microsoft.Extensions.Configuration": "3.1.0",
          "Microsoft.Extensions.Configuration.FileExtensions": "3.1.0"
        }
      },
      "Microsoft.Extensions.DependencyInjection": {
        "type": "Transitive",
        "resolved": "8.0.1",
        "contentHash": "BmANAnR5Xd4Oqw7yQ75xOAYODybZQRzdeNucg7kS5wWKd2PNnMdYtJ2Vciy0QLylRmv42DGl5+AFL9izA6F1Rw==",
        "dependencies": {
          "Microsoft.Extensions.DependencyInjection.Abstractions": "8.0.2"
        }
      },
      "Microsoft.Extensions.DependencyInjection.Abstractions": {
        "type": "Transitive",
        "resolved": "8.0.2",
        "contentHash": "3iE7UF7MQkCv1cxzCahz+Y/guQbTqieyxyaWKhrRO91itI9cOKO76OHeQDahqG4MmW5umr3CcCvGmK92lWNlbg=="
      },
      "Microsoft.Extensions.DependencyModel": {
        "type": "Transitive",
        "resolved": "8.0.2",
        "contentHash": "mUBDZZRgZrSyFOsJ2qJJ9fXfqd/kXJwf3AiDoqLD9m6TjY5OO/vLNOb9fb4juC0487eq4hcGN/M2Rh/CKS7QYw=="
      },
      "Microsoft.Extensions.Diagnostics.Abstractions": {
        "type": "Transitive",
        "resolved": "8.0.1",
        "contentHash": "elH2vmwNmsXuKmUeMQ4YW9ldXiF+gSGDgg1vORksob5POnpaI6caj1Hu8zaYbEuibhqCoWg0YRWDazBY3zjBfg==",
        "dependencies": {
          "Microsoft.Extensions.DependencyInjection.Abstractions": "8.0.2",
          "Microsoft.Extensions.Options": "8.0.2"
        }
      },
      "Microsoft.Extensions.FileProviders.Abstractions": {
        "type": "Transitive",
        "resolved": "8.0.0",
        "contentHash": "ZbaMlhJlpisjuWbvXr4LdAst/1XxH3vZ6A0BsgTphZ2L4PGuxRLz7Jr/S7mkAAnOn78Vu0fKhEgNF5JO3zfjqQ==",
        "dependencies": {
          "Microsoft.Extensions.Primitives": "8.0.0"
        }
      },
      "Microsoft.Extensions.FileProviders.Embedded": {
        "type": "Transitive",
        "resolved": "8.0.10",
        "contentHash": "N/Ow71LLKXbC4fOFoAG7QNyyhgRypd8in8lc92xInZyyNFlBTgGR3R1BV91Wr5+1/l9+Qvo+2Ee2cAth43OP/Q==",
        "dependencies": {
          "Microsoft.Extensions.FileProviders.Abstractions": "8.0.0"
        }
      },
      "Microsoft.Extensions.FileProviders.Physical": {
        "type": "Transitive",
        "resolved": "3.1.0",
        "contentHash": "KsvgrYp2fhNXoD9gqSu8jPK9Sbvaa7SqNtsLqHugJkCwFmgRvdz76z6Jz2tlFlC7wyMTZxwwtRF8WAorRQWTEA==",
        "dependencies": {
          "Microsoft.Extensions.FileProviders.Abstractions": "3.1.0",
          "Microsoft.Extensions.FileSystemGlobbing": "3.1.0"
        }
      },
      "Microsoft.Extensions.FileSystemGlobbing": {
        "type": "Transitive",
        "resolved": "3.1.0",
        "contentHash": "tK5HZOmVv0kUYkonMjuSsxR0CBk+Rd/69QU3eOMv9FvODGZ2d0SR+7R+n8XIgBcCCoCHJBSsI4GPRaoN3Le4rA=="
      },
      "Microsoft.Extensions.Hosting.Abstractions": {
        "type": "Transitive",
        "resolved": "8.0.1",
        "contentHash": "nHwq9aPBdBPYXPti6wYEEfgXddfBrYC+CQLn+qISiwQq5tpfaqDZSKOJNxoe9rfQxGf1c+2wC/qWFe1QYJPYqw==",
        "dependencies": {
          "Microsoft.Extensions.Configuration.Abstractions": "8.0.0",
          "Microsoft.Extensions.DependencyInjection.Abstractions": "8.0.2",
          "Microsoft.Extensions.Diagnostics.Abstractions": "8.0.1",
          "Microsoft.Extensions.FileProviders.Abstractions": "8.0.0",
          "Microsoft.Extensions.Logging.Abstractions": "8.0.2"
        }
      },
      "Microsoft.Extensions.Http": {
        "type": "Transitive",
        "resolved": "3.1.8",
        "contentHash": "GRkzBs2wJG6jTGqRrT8l/Sqk4MiO0yQltiekDNw/X7L2l5/gKSud/6Vcjb9b5SPtgn6lxcn8qCmfDtk2kP/cOw==",
        "dependencies": {
          "Microsoft.Extensions.DependencyInjection.Abstractions": "3.1.8",
          "Microsoft.Extensions.Logging": "3.1.8",
          "Microsoft.Extensions.Options": "3.1.8"
        }
      },
      "Microsoft.Extensions.Identity.Core": {
        "type": "Transitive",
        "resolved": "8.0.10",
        "contentHash": "tS0lNRccAxuAeIVxLBDdklSOL2vAzVUcYqY0njsRbJpNYrXNIKVeQGmhPJgBU0Vrq+iu0LLJ4KLCqGxsOIWpyw==",
        "dependencies": {
          "Microsoft.AspNetCore.Cryptography.KeyDerivation": "8.0.10",
          "Microsoft.Extensions.Logging": "8.0.1",
          "Microsoft.Extensions.Options": "8.0.2"
        }
      },
      "Microsoft.Extensions.Identity.Stores": {
        "type": "Transitive",
        "resolved": "8.0.10",
        "contentHash": "Mwxhj2pLwFcT8BOJ4g7y/WQyQSmZNOalIHmyISFlWykPEKgaQXOlddOCOftSIUqh4IZEYDsVXjeecjl9RLC8Lw==",
        "dependencies": {
          "Microsoft.Extensions.Caching.Abstractions": "8.0.0",
          "Microsoft.Extensions.Identity.Core": "8.0.10",
          "Microsoft.Extensions.Logging": "8.0.1"
        }
      },
      "Microsoft.Extensions.Logging": {
        "type": "Transitive",
        "resolved": "8.0.1",
        "contentHash": "4x+pzsQEbqxhNf1QYRr5TDkLP9UsLT3A6MdRKDDEgrW7h1ljiEPgTNhKYUhNCCAaVpQECVQ+onA91PTPnIp6Lw==",
        "dependencies": {
          "Microsoft.Extensions.DependencyInjection": "8.0.1",
          "Microsoft.Extensions.Logging.Abstractions": "8.0.2",
          "Microsoft.Extensions.Options": "8.0.2"
        }
      },
      "Microsoft.Extensions.Logging.Abstractions": {
        "type": "Transitive",
        "resolved": "8.0.2",
        "contentHash": "nroMDjS7hNBPtkZqVBbSiQaQjWRDxITI8Y7XnDs97rqG3EbzVTNLZQf7bIeUJcaHOV8bca47s1Uxq94+2oGdxA==",
        "dependencies": {
          "Microsoft.Extensions.DependencyInjection.Abstractions": "8.0.2"
        }
      },
      "Microsoft.Extensions.Logging.ApplicationInsights": {
        "type": "Transitive",
        "resolved": "2.22.0",
        "contentHash": "5OmXub+9MyX8FbqgO+hBJRHk1iJ+UZUU20oIU3wo+RbmH6Jtsja79rriHLlzlrkMzWbpCkCzF6f4Yb6iGbsDag==",
        "dependencies": {
          "Microsoft.ApplicationInsights": "2.22.0",
          "Microsoft.Extensions.Logging": "2.1.1"
        }
      },
      "Microsoft.Extensions.ObjectPool": {
        "type": "Transitive",
        "resolved": "2.1.1",
        "contentHash": "SErON45qh4ogDp6lr6UvVmFYW0FERihW+IQ+2JyFv1PUyWktcJytFaWH5zarufJvZwhci7Rf1IyGXr9pVEadTw=="
      },
      "Microsoft.Extensions.Options": {
        "type": "Transitive",
        "resolved": "8.0.2",
        "contentHash": "dWGKvhFybsaZpGmzkGCbNNwBD1rVlWzrZKANLW/CcbFJpCEceMCGzT7zZwHOGBCbwM0SzBuceMj5HN1LKV1QqA==",
        "dependencies": {
          "Microsoft.Extensions.DependencyInjection.Abstractions": "8.0.0",
          "Microsoft.Extensions.Primitives": "8.0.0"
        }
      },
      "Microsoft.Extensions.Primitives": {
        "type": "Transitive",
        "resolved": "8.0.0",
        "contentHash": "bXJEZrW9ny8vjMF1JV253WeLhpEVzFo1lyaZu1vQ4ZxWUlVvknZ/+ftFgVheLubb4eZPSwwxBeqS1JkCOjxd8g=="
      },
      "Microsoft.Identity.Client": {
        "type": "Transitive",
        "resolved": "4.66.1",
        "contentHash": "mE+m3pZ7zSKocSubKXxwZcUrCzLflC86IdLxrVjS8tialy0b1L+aECBqRBC/ykcPlB4y7skg49TaTiA+O2UfDw==",
        "dependencies": {
          "Microsoft.IdentityModel.Abstractions": "6.35.0",
          "System.Diagnostics.DiagnosticSource": "6.0.1"
        }
      },
      "Microsoft.Identity.Client.Extensions.Msal": {
        "type": "Transitive",
        "resolved": "4.66.1",
        "contentHash": "osgt1J9Rve3LO7wXqpWoFx9UFjl0oeqoUMK/xEru7dvafQ28RgV1A17CoCGCCRSUbgDQ4Arg5FgGK2lQ3lXR4A==",
        "dependencies": {
          "Microsoft.Identity.Client": "4.66.1",
          "System.Security.Cryptography.ProtectedData": "4.5.0"
        }
      },
      "Microsoft.IdentityModel.Abstractions": {
        "type": "Transitive",
        "resolved": "7.1.2",
        "contentHash": "33eTIA2uO/L9utJjZWbKsMSVsQf7F8vtd6q5mQX7ZJzNvCpci5fleD6AeANGlbbb7WX7XKxq9+Dkb5e3GNDrmQ=="
      },
      "Microsoft.IdentityModel.JsonWebTokens": {
        "type": "Transitive",
        "resolved": "7.1.2",
        "contentHash": "cloLGeZolXbCJhJBc5OC05uhrdhdPL6MWHuVUnkkUvPDeK7HkwThBaLZ1XjBQVk9YhxXE2OvHXnKi0PLleXxDg==",
        "dependencies": {
          "Microsoft.IdentityModel.Tokens": "7.1.2"
        }
      },
      "Microsoft.IdentityModel.Logging": {
        "type": "Transitive",
        "resolved": "7.1.2",
        "contentHash": "YCxBt2EeJP8fcXk9desChkWI+0vFqFLvBwrz5hBMsoh0KJE6BC66DnzkdzkJNqMltLromc52dkdT206jJ38cTw==",
        "dependencies": {
          "Microsoft.IdentityModel.Abstractions": "7.1.2"
        }
      },
      "Microsoft.IdentityModel.Protocols": {
        "type": "Transitive",
        "resolved": "7.1.2",
        "contentHash": "SydLwMRFx6EHPWJ+N6+MVaoArN1Htt92b935O3RUWPY1yUF63zEjvd3lBu79eWdZUwedP8TN2I5V9T3nackvIQ==",
        "dependencies": {
          "Microsoft.IdentityModel.Logging": "7.1.2",
          "Microsoft.IdentityModel.Tokens": "7.1.2"
        }
      },
      "Microsoft.IdentityModel.Protocols.OpenIdConnect": {
        "type": "Transitive",
        "resolved": "7.1.2",
        "contentHash": "6lHQoLXhnMQ42mGrfDkzbIOR3rzKM1W1tgTeMPLgLCqwwGw0d96xFi/UiX/fYsu7d6cD5MJiL3+4HuI8VU+sVQ==",
        "dependencies": {
          "Microsoft.IdentityModel.Protocols": "7.1.2",
          "System.IdentityModel.Tokens.Jwt": "7.1.2"
        }
      },
      "Microsoft.IdentityModel.Tokens": {
        "type": "Transitive",
        "resolved": "7.1.2",
        "contentHash": "oICJMqr3aNEDZOwnH5SK49bR6Z4aX0zEAnOLuhloumOSuqnNq+GWBdQyrgILnlcT5xj09xKCP/7Y7gJYB+ls/g==",
        "dependencies": {
          "Microsoft.IdentityModel.Logging": "7.1.2"
        }
      },
      "Microsoft.Net.Http.Headers": {
        "type": "Transitive",
        "resolved": "2.1.1",
        "contentHash": "lPNIphl8b2EuhOE9dMH6EZDmu7pS882O+HMi5BJNsigxHaWlBrYxZHFZgE18cyaPp6SSZcTkKkuzfjV/RRQKlA==",
        "dependencies": {
          "Microsoft.Extensions.Primitives": "2.1.1",
          "System.Buffers": "4.5.0"
        }
      },
      "Microsoft.NET.StringTools": {
        "type": "Transitive",
        "resolved": "17.8.3",
        "contentHash": "y6DiuacjlIfXH3XVQG5htf+4oheinZAo7sHbITB3z7yCXQec48f9ZhGSXkr+xn1bfl73Yc3ZQEW2peJ5X68AvQ=="
      },
      "Microsoft.NETCore.Platforms": {
        "type": "Transitive",
        "resolved": "3.1.0",
        "contentHash": "z7aeg8oHln2CuNulfhiLYxCVMPEwBl3rzicjvIX+4sUuCwvXw5oXQEtbiU2c0z4qYL5L3Kmx0mMA/+t/SbY67w=="
      },
      "Microsoft.PowerBI.Api": {
        "type": "Transitive",
        "resolved": "4.22.0",
        "contentHash": "gyH4kcjtKxs8X3lH0qDywmJd6ZOiJxfY5JvDBfUY5TQNmOkT1spHMsUglohkYlQiaxzrwCw6il5UmWYkIFjxDg==",
        "dependencies": {
          "Microsoft.Rest.ClientRuntime": "2.3.24",
          "Newtonsoft.Json": "13.0.1",
          "System.Security.Cryptography.Cng": "4.7.0"
        }
      },
      "Microsoft.Rest.ClientRuntime": {
        "type": "Transitive",
        "resolved": "2.3.24",
        "contentHash": "hZH7XgM3eV2jFrnq7Yf0nBD4WVXQzDrer2gEY7HMNiwio2hwDsTHO6LWuueNQAfRpNp4W7mKxcXpwXUiuVIlYw==",
        "dependencies": {
          "Newtonsoft.Json": "10.0.3"
        }
      },
      "Microsoft.SqlServer.Server": {
        "type": "Transitive",
        "resolved": "1.0.0",
        "contentHash": "N4KeF3cpcm1PUHym1RmakkzfkEv3GRMyofVv40uXsQhCQeglr2OHNcUk2WOG51AKpGO8ynGpo9M/kFXSzghwug=="
      },
      "Microsoft.VisualStudio.Web.CodeGeneration": {
        "type": "Transitive",
        "resolved": "8.0.6",
        "contentHash": "CL+ReV3E/94mmO9DuVlNizZ+esc37EQU16mIiw347J1Ed0g6Rx0BDuNfkrtD8Z+V+n4bFaAV4RapzJ5J5eLZfw==",
        "dependencies": {
          "Microsoft.Extensions.DependencyInjection": "8.0.1",
          "Microsoft.VisualStudio.Web.CodeGeneration.EntityFrameworkCore": "8.0.6"
        }
      },
      "Microsoft.VisualStudio.Web.CodeGeneration.Core": {
        "type": "Transitive",
        "resolved": "8.0.6",
        "contentHash": "uyc5XggteHxuxj9OhFq7np+kN+lUhIUEBO1uWYwm8gE01VstQZj3uWafA79/wzBCi0qSFWoi+h9iXCwlzqL7mw==",
        "dependencies": {
          "Microsoft.Extensions.DependencyInjection": "8.0.1",
          "Microsoft.VisualStudio.Web.CodeGeneration.Templating": "8.0.6",
          "Newtonsoft.Json": "13.0.3"
        }
      },
      "Microsoft.VisualStudio.Web.CodeGeneration.EntityFrameworkCore": {
        "type": "Transitive",
        "resolved": "8.0.6",
        "contentHash": "Z5gYMnlL/WSENqeB+Dts1G+YOnDsPXuyu8Rlvf1MzOu4LRGmwpcJpyTUf7avB9eK/gtQxJVQaKutVLtYPiIKXQ==",
        "dependencies": {
          "Microsoft.DotNet.Scaffolding.Shared": "8.0.6",
          "Microsoft.VisualStudio.Web.CodeGeneration.Core": "8.0.6"
        }
      },
      "Microsoft.VisualStudio.Web.CodeGeneration.Templating": {
        "type": "Transitive",
        "resolved": "8.0.6",
        "contentHash": "Uwpht7umBSkfhTnDD3PIxVerwtYREsWKlBUnkz2DmVi1xozxGeNImQAwups2Tm5+JXmjgyGdxzT/NHoi0oDGkg==",
        "dependencies": {
          "Microsoft.AspNetCore.Razor.Language": "6.0.24",
          "Microsoft.CodeAnalysis.CSharp": "4.8.0",
          "Microsoft.CodeAnalysis.Razor": "6.0.24",
          "Microsoft.VisualStudio.Web.CodeGeneration.Utils": "8.0.6"
        }
      },
      "Microsoft.VisualStudio.Web.CodeGeneration.Utils": {
        "type": "Transitive",
        "resolved": "8.0.6",
        "contentHash": "6AnbvYr1jF9x1YPtcXwpTPHMsuqNGjl+Ujr9vMMKR1qeyWl0bHwqVzw/TX3yUE0bYpSYG/BsYPdu3bVJSuZReQ==",
        "dependencies": {
          "Microsoft.Build": "17.8.3",
          "Microsoft.CodeAnalysis.CSharp.Workspaces": "4.8.0",
          "Microsoft.DotNet.Scaffolding.Shared": "8.0.6",
          "Newtonsoft.Json": "13.0.3"
        }
      },
      "Microsoft.VisualStudio.Web.CodeGenerators.Mvc": {
        "type": "Transitive",
        "resolved": "8.0.6",
        "contentHash": "ZuW+GFb9dod2CiGgQJ+zPD7/kJdUsKw1cB8b5auhIXyGl2Yf9dCQ7vqTNWYjqQ7GKEf8mBeqZgqGY7JQ+5b4bg==",
        "dependencies": {
          "Microsoft.DotNet.Scaffolding.Shared": "8.0.6",
          "Microsoft.VisualStudio.Web.CodeGeneration": "8.0.6"
        }
      },
      "Microsoft.Win32.SystemEvents": {
        "type": "Transitive",
        "resolved": "8.0.0",
        "contentHash": "9opKRyOKMCi2xJ7Bj7kxtZ1r9vbzosMvRrdEhVhDz8j8MoBGgB+WmC94yH839NPH+BclAjtQ/pyagvi/8gDLkw=="
      },
      "Mono.TextTemplating": {
        "type": "Transitive",
        "resolved": "2.3.1",
        "contentHash": "pqYwzNqDL0QK1JFpAjpI/NPqyqLGpHLvVmA5Ec0LaSnbIDtEXxu0td16uunegb7c8xAnlcm4qkbIYUP5FfrFpA==",
        "dependencies": {
          "System.CodeDom": "5.0.0"
        }
      },
      "Newtonsoft.Json": {
        "type": "Transitive",
        "resolved": "13.0.3",
        "contentHash": "HrC5BXdl00IP9zeV+0Z848QWPAoCr9P3bDEZguI+gkLcBKAOxix/tLEAAHC+UvDNPv4a2d18lOReHMOagPa+zQ=="
      },
      "Newtonsoft.Json.Bson": {
        "type": "Transitive",
        "resolved": "1.0.2",
        "contentHash": "QYFyxhaABwmq3p/21VrZNYvCg3DaEoN/wUuw5nmfAf0X3HLjgupwhkEWdgfb9nvGAUIv3osmZoD3kKl4jxEmYQ==",
        "dependencies": {
          "Newtonsoft.Json": "12.0.1"
        }
      },
      "NuGet.Common": {
        "type": "Transitive",
        "resolved": "6.11.0",
        "contentHash": "T3bCiKUSx8wdYpcqr6Dbx93zAqFp689ee/oa1tH22XI/xl7EUzQ7No/WlE1FUqvEX1+Mqar3wRNAn2O/yxo94g==",
        "dependencies": {
          "NuGet.Frameworks": "6.11.0"
        }
      },
      "NuGet.Configuration": {
        "type": "Transitive",
        "resolved": "6.11.0",
        "contentHash": "73QprQqmumFrv3Ooi4YWpRYeBj8jZy9gNdOaOCp4pPInpt41SJJAz/aP4je+StwIJvi5HsgPPecLKekDIQEwKg==",
        "dependencies": {
          "NuGet.Common": "6.11.0",
          "System.Security.Cryptography.ProtectedData": "4.4.0"
        }
      },
      "NuGet.DependencyResolver.Core": {
        "type": "Transitive",
        "resolved": "6.11.0",
        "contentHash": "SoiPKPooA+IF+iCsX1ykwi3M0e+yBL34QnwIP3ujhQEn1dhlP/N1XsYAnKkJPxV15EZCahuuS4HtnBsZx+CHKA==",
        "dependencies": {
          "NuGet.Configuration": "6.11.0",
          "NuGet.LibraryModel": "6.11.0",
          "NuGet.Protocol": "6.11.0"
        }
      },
      "NuGet.Frameworks": {
        "type": "Transitive",
        "resolved": "6.11.0",
        "contentHash": "Ew/mrfmLF5phsprysHbph2+tdZ10HMHAURavsr/Kx1WhybDG4vmGuoNLbbZMZOqnPRdpyCTc42OKWLoedxpYtA=="
      },
      "NuGet.LibraryModel": {
        "type": "Transitive",
        "resolved": "6.11.0",
        "contentHash": "KUV2eeMICMb24OPcICn/wgncNzt6+W+lmFVO5eorTdo1qV4WXxYGyG1NTPiCY+Nrv5H/Ilnv9UaUM2ozqSmnjw==",
        "dependencies": {
          "NuGet.Common": "6.11.0",
          "NuGet.Versioning": "6.11.0"
        }
      },
      "NuGet.Packaging": {
        "type": "Transitive",
        "resolved": "6.11.0",
        "contentHash": "VmUv2LedVuPY1tfNybORO2I9IuqOzeV7I5JBD+PwNvJq2bAqovi4FCw2cYI0g+kjOJXBN2lAJfrfnqtUOlVJdQ==",
        "dependencies": {
          "Newtonsoft.Json": "13.0.3",
          "NuGet.Configuration": "6.11.0",
          "NuGet.Versioning": "6.11.0",
          "System.Security.Cryptography.Pkcs": "6.0.4"
        }
      },
      "NuGet.ProjectModel": {
        "type": "Transitive",
        "resolved": "6.11.0",
        "contentHash": "g0KtmDH6fas97WsN73yV2h1F5JT9o6+Y0wlPK+ij9YLKaAXaF6+1HkSaQMMJ+xh9/jCJG9G6nau6InOlb1g48g==",
        "dependencies": {
          "NuGet.DependencyResolver.Core": "6.11.0"
        }
      },
      "NuGet.Protocol": {
        "type": "Transitive",
        "resolved": "6.11.0",
        "contentHash": "p5B8oNLLnGhUfMbcS16aRiegj11pD6k+LELyRBqvNFR/pE3yR1XT+g1XS33ME9wvoU+xbCGnl4Grztt1jHPinw==",
        "dependencies": {
          "NuGet.Packaging": "6.11.0"
        }
      },
      "NuGet.Versioning": {
        "type": "Transitive",
        "resolved": "6.11.0",
        "contentHash": "v/GGlIj2dd7svplFmASWEueu62veKW0MrMtBaZ7QG8aJTSGv2yE+pgUGhXRcQ4nxNOEq/wLBrz1vkth/1SND7A=="
      },
      "SendGrid": {
        "type": "Transitive",
        "resolved": "9.29.3",
        "contentHash": "nb/zHePecN9U4/Bmct+O+lpgK994JklbCCNMIgGPOone/DngjQoMCHeTvkl+m0Nglvm0dqMEshmvB4fO8eF3dA==",
        "dependencies": {
          "Newtonsoft.Json": "13.0.1",
          "starkbank-ecdsa": "[1.3.3, 2.0.0)"
        }
      },
      "starkbank-ecdsa": {
        "type": "Transitive",
        "resolved": "1.3.3",
        "contentHash": "OblOaKb1enXn+dSp7tsx9yjwV+/BEKM9jFhshIkZTwCk7LuTFTp+wSon6rFzuPiIiTGtvVWQNUw2slHjGktJog=="
      },
      "System.Buffers": {
        "type": "Transitive",
        "resolved": "4.5.1",
        "contentHash": "Rw7ijyl1qqRS0YQD/WycNst8hUUMgrMH4FCn1nNm27M4VxchZ1js3fVjQaANHO5f3sN4isvP4a+Met9Y4YomAg=="
      },
      "System.ClientModel": {
        "type": "Transitive",
        "resolved": "1.1.0",
        "contentHash": "UocOlCkxLZrG2CKMAAImPcldJTxeesHnHGHwhJ0pNlZEvEXcWKuQvVOER2/NiOkJGRJk978SNdw3j6/7O9H1lg==",
        "dependencies": {
          "System.Memory.Data": "1.0.2",
          "System.Text.Json": "6.0.9"
        }
      },
      "System.CodeDom": {
        "type": "Transitive",
        "resolved": "5.0.0",
        "contentHash": "JPJArwA1kdj8qDAkY2XGjSWoYnqiM7q/3yRNkt6n28Mnn95MuEGkZXUbPBf7qc3IjwrGY5ttQon7yqHZyQJmOQ=="
      },
      "System.Collections.Immutable": {
        "type": "Transitive",
        "resolved": "7.0.0",
        "contentHash": "dQPcs0U1IKnBdRDBkrCTi1FoajSTBzLcVTpjO4MBCMC7f4pDOIPzgBoX8JjG7X6uZRJ8EBxsi8+DR1JuwjnzOQ=="
      },
      "System.Composition": {
        "type": "Transitive",
        "resolved": "7.0.0",
        "contentHash": "tRwgcAkDd85O8Aq6zHDANzQaq380cek9lbMg5Qma46u5BZXq/G+XvIYmu+UI+BIIZ9zssXLYrkTykEqxxvhcmg==",
        "dependencies": {
          "System.Composition.AttributedModel": "7.0.0",
          "System.Composition.Convention": "7.0.0",
          "System.Composition.Hosting": "7.0.0",
          "System.Composition.Runtime": "7.0.0",
          "System.Composition.TypedParts": "7.0.0"
        }
      },
      "System.Composition.AttributedModel": {
        "type": "Transitive",
        "resolved": "7.0.0",
        "contentHash": "2QzClqjElKxgI1jK1Jztnq44/8DmSuTSGGahXqQ4TdEV0h9s2KikQZIgcEqVzR7OuWDFPGLHIprBJGQEPr8fAQ=="
      },
      "System.Composition.Convention": {
        "type": "Transitive",
        "resolved": "7.0.0",
        "contentHash": "IMhTlpCs4HmlD8B+J8/kWfwX7vrBBOs6xyjSTzBlYSs7W4OET4tlkR/Sg9NG8jkdJH9Mymq0qGdYS1VPqRTBnQ==",
        "dependencies": {
          "System.Composition.AttributedModel": "7.0.0"
        }
      },
      "System.Composition.Hosting": {
        "type": "Transitive",
        "resolved": "7.0.0",
        "contentHash": "eB6gwN9S+54jCTBJ5bpwMOVerKeUfGGTYCzz3QgDr1P55Gg/Wb27ShfPIhLMjmZ3MoAKu8uUSv6fcCdYJTN7Bg==",
        "dependencies": {
          "System.Composition.Runtime": "7.0.0"
        }
      },
      "System.Composition.Runtime": {
        "type": "Transitive",
        "resolved": "7.0.0",
        "contentHash": "aZJ1Zr5Txe925rbo4742XifEyW0MIni1eiUebmcrP3HwLXZ3IbXUj4MFMUH/RmnJOAQiS401leg/2Sz1MkApDw=="
      },
      "System.Composition.TypedParts": {
        "type": "Transitive",
        "resolved": "7.0.0",
        "contentHash": "ZK0KNPfbtxVceTwh+oHNGUOYV2WNOHReX2AXipuvkURC7s/jPwoWfsu3SnDBDgofqbiWr96geofdQ2erm/KTHg==",
        "dependencies": {
          "System.Composition.AttributedModel": "7.0.0",
          "System.Composition.Hosting": "7.0.0",
          "System.Composition.Runtime": "7.0.0"
        }
      },
      "System.Configuration.ConfigurationManager": {
        "type": "Transitive",
        "resolved": "8.0.1",
        "contentHash": "gPYFPDyohW2gXNhdQRSjtmeS6FymL2crg4Sral1wtvEJ7DUqFCDWDVbbLobASbzxfic8U1hQEdC7hmg9LHncMw==",
        "dependencies": {
          "System.Diagnostics.EventLog": "8.0.1",
          "System.Security.Cryptography.ProtectedData": "8.0.0"
        }
      },
      "System.Data.DataSetExtensions": {
        "type": "Transitive",
        "resolved": "4.5.0",
        "contentHash": "221clPs1445HkTBZPL+K9sDBdJRB8UN8rgjO3ztB0CQ26z//fmJXtlsr6whGatscsKGBrhJl5bwJuKSA8mwFOw=="
      },
      "System.Diagnostics.DiagnosticSource": {
        "type": "Transitive",
        "resolved": "6.0.1",
        "contentHash": "KiLYDu2k2J82Q9BJpWiuQqCkFjRBWVq4jDzKKWawVi9KWzyD0XG3cmfX0vqTQlL14Wi9EufJrbL0+KCLTbqWiQ==",
        "dependencies": {
          "System.Runtime.CompilerServices.Unsafe": "6.0.0"
        }
      },
      "System.Diagnostics.EventLog": {
        "type": "Transitive",
        "resolved": "8.0.1",
        "contentHash": "n1ZP7NM2Gkn/MgD8+eOT5MulMj6wfeQMNS2Pizvq5GHCZfjlFMXV2irQlQmJhwA2VABC57M0auudO89Iu2uRLg=="
      },
      "System.Diagnostics.PerformanceCounter": {
        "type": "Transitive",
        "resolved": "6.0.0",
        "contentHash": "gbeE5tNp/oB7O8kTTLh3wPPJCxpNOphXPTWVs1BsYuFOYapFijWuh0LYw1qnDo4gwDUYPXOmpTIhvtxisGsYOQ==",
        "dependencies": {
          "System.Configuration.ConfigurationManager": "6.0.0"
        }
      },
      "System.IdentityModel.Tokens.Jwt": {
        "type": "Transitive",
        "resolved": "7.1.2",
        "contentHash": "Thhbe1peAmtSBFaV/ohtykXiZSOkx59Da44hvtWfIMFofDA3M3LaVyjstACf2rKGn4dEDR2cUpRAZ0Xs/zB+7Q==",
        "dependencies": {
          "Microsoft.IdentityModel.JsonWebTokens": "7.1.2",
          "Microsoft.IdentityModel.Tokens": "7.1.2"
        }
      },
      "System.IO.FileSystem.AccessControl": {
        "type": "Transitive",
        "resolved": "4.7.0",
        "contentHash": "vMToiarpU81LR1/KZtnT7VDPvqAZfw9oOS5nY6pPP78nGYz3COLsQH3OfzbR+SjTgltd31R6KmKklz/zDpTmzw==",
        "dependencies": {
          "System.Security.AccessControl": "4.7.0",
          "System.Security.Principal.Windows": "4.7.0"
        }
      },
      "System.IO.Hashing": {
        "type": "Transitive",
        "resolved": "6.0.0",
        "contentHash": "Rfm2jYCaUeGysFEZjDe7j1R4x6Z6BzumS/vUT5a1AA/AWJuGX71PoGB0RmpyX3VmrGqVnAwtfMn39OHR8Y/5+g=="
      },
      "System.IO.Pipelines": {
        "type": "Transitive",
        "resolved": "7.0.0",
        "contentHash": "jRn6JYnNPW6xgQazROBLSfpdoczRw694vO5kKvMcNnpXuolEixUyw6IBuBs2Y2mlSX/LdLvyyWmfXhaI3ND1Yg=="
      },
      "System.Memory": {
        "type": "Transitive",
        "resolved": "4.5.5",
        "contentHash": "XIWiDvKPXaTveaB7HVganDlOCRoj03l+jrwNvcge/t8vhGYKvqV+dMv6G4SAX2NoNmN0wZfVPTAlFwZcZvVOUw=="
      },
      "System.Memory.Data": {
        "type": "Transitive",
        "resolved": "6.0.0",
        "contentHash": "ntFHArH3I4Lpjf5m4DCXQHJuGwWPNVJPaAvM95Jy/u+2Yzt2ryiyIN04LAogkjP9DeRcEOiviAjQotfmPq/FrQ==",
        "dependencies": {
          "System.Text.Json": "6.0.0"
        }
      },
      "System.Numerics.Vectors": {
        "type": "Transitive",
        "resolved": "4.5.0",
        "contentHash": "QQTlPTl06J/iiDbJCiepZ4H//BVraReU4O4EoRw1U02H5TLUIT7xn3GnDp9AXPSlJUDyFs4uWjWafNX6WrAojQ=="
      },
      "System.Reflection.Metadata": {
        "type": "Transitive",
        "resolved": "7.0.0",
        "contentHash": "MclTG61lsD9sYdpNz9xsKBzjsmsfCtcMZYXz/IUr2zlhaTaABonlr1ESeompTgM+Xk+IwtGYU7/voh3YWB/fWw==",
        "dependencies": {
          "System.Collections.Immutable": "7.0.0"
        }
      },
      "System.Reflection.MetadataLoadContext": {
        "type": "Transitive",
        "resolved": "7.0.0",
        "contentHash": "z9PvtMJra5hK8n+g0wmPtaG7HQRZpTmIPRw5Z0LEemlcdQMHuTD5D7OAY/fZuuz1L9db++QOcDF0gJTLpbMtZQ==",
        "dependencies": {
          "System.Collections.Immutable": "7.0.0",
          "System.Reflection.Metadata": "7.0.0"
        }
      },
      "System.Runtime.Caching": {
        "type": "Transitive",
        "resolved": "6.0.0",
        "contentHash": "E0e03kUp5X2k+UAoVl6efmI7uU7JRBWi5EIdlQ7cr0NpBGjHG4fWII35PgsBY9T4fJQ8E4QPsL0rKksU9gcL5A==",
        "dependencies": {
          "System.Configuration.ConfigurationManager": "6.0.0"
        }
      },
      "System.Runtime.CompilerServices.Unsafe": {
        "type": "Transitive",
        "resolved": "6.0.0",
        "contentHash": "/iUeP3tq1S0XdNNoMz5C9twLSrM/TH+qElHkXWaPvuNOt+99G75NrV0OS2EqHx5wMN7popYjpc8oTjC1y16DLg=="
      },
      "System.Security.AccessControl": {
        "type": "Transitive",
        "resolved": "4.7.0",
        "contentHash": "JECvTt5aFF3WT3gHpfofL2MNNP6v84sxtXxpqhLBCcDRzqsPBmHhQ6shv4DwwN2tRlzsUxtb3G9M3763rbXKDg==",
        "dependencies": {
          "Microsoft.NETCore.Platforms": "3.1.0",
          "System.Security.Principal.Windows": "4.7.0"
        }
      },
      "System.Security.Cryptography.Cng": {
        "type": "Transitive",
        "resolved": "5.0.0",
        "contentHash": "jIMXsKn94T9JY7PvPq/tMfqa6GAaHpElRDpmG+SuL+D3+sTw2M8VhnibKnN8Tq+4JqbPJ/f+BwtLeDMEnzAvRg==",
        "dependencies": {
          "System.Formats.Asn1": "5.0.0"
        }
      },
      "System.Security.Cryptography.Pkcs": {
        "type": "Transitive",
        "resolved": "8.0.1",
        "contentHash": "CoCRHFym33aUSf/NtWSVSZa99dkd0Hm7OCZUxORBjRB16LNhIEOf8THPqzIYlvKM0nNDAPTRBa1FxEECrgaxxA=="
      },
      "System.Security.Cryptography.ProtectedData": {
        "type": "Transitive",
        "resolved": "8.0.0",
        "contentHash": "+TUFINV2q2ifyXauQXRwy4CiBhqvDEDZeVJU7qfxya4aRYOKzVBpN+4acx25VcPB9ywUN6C0n8drWl110PhZEg=="
      },
      "System.Security.Cryptography.Xml": {
        "type": "Transitive",
        "resolved": "8.0.2",
        "contentHash": "aDM/wm0ZGEZ6ZYJLzgqjp2FZdHbDHh6/OmpGfb7AdZ105zYmPn/83JRU2xLIbwgoNz9U1SLUTJN0v5th3qmvjA==",
        "dependencies": {
          "System.Security.Cryptography.Pkcs": "8.0.1"
        }
      },
      "System.Security.Principal.Windows": {
        "type": "Transitive",
        "resolved": "5.0.0",
        "contentHash": "t0MGLukB5WAVU9bO3MGzvlGnyJPgUlcwerXn1kzBRjwLKixT96XV0Uza41W49gVd8zEMFu9vQEFlv0IOrytICA=="
      },
      "System.Text.Encoding.CodePages": {
        "type": "Transitive",
        "resolved": "6.0.0",
        "contentHash": "ZFCILZuOvtKPauZ/j/swhvw68ZRi9ATCfvGbk1QfydmcXBkIWecWKn/250UH7rahZ5OoDBaiAudJtPvLwzw85A==",
        "dependencies": {
          "System.Runtime.CompilerServices.Unsafe": "6.0.0"
        }
      },
      "System.Text.Encodings.Web": {
        "type": "Transitive",
        "resolved": "7.0.0",
        "contentHash": "OP6umVGxc0Z0MvZQBVigj4/U31Pw72ITihDWP9WiWDm+q5aoe0GaJivsfYGq53o6dxH7DcXWiCTl7+0o2CGdmg=="
      },
      "System.Text.Json": {
        "type": "Transitive",
        "resolved": "7.0.3",
        "contentHash": "AyjhwXN1zTFeIibHimfJn6eAsZ7rTBib79JQpzg8WAuR/HKDu9JGNHTuu3nbbXQ/bgI+U4z6HtZmCHNXB1QXrQ==",
        "dependencies": {
          "System.Text.Encodings.Web": "7.0.0"
        }
      },
      "System.Threading.Channels": {
        "type": "Transitive",
        "resolved": "7.0.0",
        "contentHash": "qmeeYNROMsONF6ndEZcIQ+VxR4Q/TX/7uIVLJqtwIWL7dDWeh0l1UIqgo4wYyjG//5lUNhwkLDSFl+pAWO6oiA=="
      },
      "System.Threading.Tasks.Dataflow": {
        "type": "Transitive",
        "resolved": "7.0.0",
        "contentHash": "BmSJ4b0e2nlplV/RdWVxvH7WECTHACofv06dx/JwOYc0n56eK1jIWdQKNYYsReSO4w8n1QA5stOzSQcfaVBkJg=="
      },
      "System.Threading.Tasks.Extensions": {
        "type": "Transitive",
        "resolved": "4.5.4",
        "contentHash": "zteT+G8xuGu6mS+mzDzYXbzS7rd3K6Fjb9RiZlYlJPam2/hU7JCBZBVEcywNuR+oZ1ncTvc/cq0faRr3P01OVg=="
      },
      "System.ValueTuple": {
        "type": "Transitive",
        "resolved": "4.5.0",
        "contentHash": "okurQJO6NRE/apDIP23ajJ0hpiNmJ+f0BwOlB/cSqTLQlw5upkf+5+96+iG2Jw40G1fCVCyPz/FhIABUjMR+RQ=="
      },
      "cosmos.blobservice": {
        "type": "Project",
        "dependencies": {
          "Azure.Identity": "[1.13.1, )",
          "Azure.Storage.Blobs": "[12.22.2, )",
          "Azure.Storage.Files.Shares": "[12.20.1, )",
          "Microsoft.Extensions.Caching.Abstractions": "[8.0.0, )",
          "Microsoft.Extensions.Configuration.Abstractions": "[8.0.0, )",
          "Microsoft.Extensions.Options": "[8.0.2, )"
        }
      },
      "cosmos.common": {
        "type": "Project",
        "dependencies": {
          "AspNetCore.Identity.CosmosDb": "[8.0.7, )",
          "Azure.Extensions.AspNetCore.Configuration.Secrets": "[1.3.2, )",
          "Azure.Identity": "[1.13.1, )",
<<<<<<< HEAD
          "Cosmos.BlobService": "[8.0.10.20, )",
=======
          "Cosmos.BlobService": "[8.0.10.22, )",
>>>>>>> c44aafa9
          "MailChimp.Net.V3": "[5.5.0, )",
          "Microsoft.AspNetCore.DataProtection.EntityFrameworkCore": "[8.0.10, )",
          "Microsoft.AspNetCore.Identity.EntityFrameworkCore": "[8.0.10, )",
          "Microsoft.AspNetCore.Identity.UI": "[8.0.10, )",
          "Microsoft.EntityFrameworkCore.SqlServer": "[8.0.10, )",
          "Microsoft.PowerBI.Api": "[4.22.0, )",
          "System.Formats.Asn1": "[8.0.1, )"
        }
      },
      "cosmos.emailservices": {
        "type": "Project",
        "dependencies": {
          "Azure.Communication.Email": "[1.0.1, )",
          "Azure.Identity": "[1.13.1, )",
          "HtmlAgilityPack": "[1.11.70, )",
          "Microsoft.AspNetCore.Identity.UI": "[8.0.10, )",
          "SendGrid": "[9.29.3, )",
          "System.Configuration.ConfigurationManager": "[8.0.1, )"
        }
      }
    }
  }
}<|MERGE_RESOLUTION|>--- conflicted
+++ resolved
@@ -81,29 +81,11 @@
         "resolved": "8.0.10",
         "contentHash": "ponvsoyGJKn19I8lbOE7RKP4et1sT4Mf5OFtBqF/5+CVfC4dgQry/jQud9rF66iFy0kdUHOoIK9LXtBfePQjvg=="
       },
-      "Microsoft.AspNetCore.Authentication.JwtBearer": {
-        "type": "Direct",
-        "requested": "[8.0.10, )",
-        "resolved": "8.0.10",
-        "contentHash": "rcPXghZCc82IB9U2Px1Ln5Zn3vjV4p83H/Few5T/904hBddjSz03COQ2zOGWBBvdTBY+GciAUJwgBFNWaxLfqw==",
-        "dependencies": {
-          "Microsoft.IdentityModel.Protocols.OpenIdConnect": "7.1.2"
-        }
-      },
       "Microsoft.AspNetCore.Authentication.MicrosoftAccount": {
         "type": "Direct",
         "requested": "[8.0.10, )",
         "resolved": "8.0.10",
         "contentHash": "YivWDtgaC6bQW6N8EdbG7uhENhJwC0UaBx0xGnWpLFSqRc+I1SLrhCpINg0DvvdwSgUWC55z20YwOI7CHyAyJQ=="
-      },
-      "Microsoft.AspNetCore.Authentication.OpenIdConnect": {
-        "type": "Direct",
-        "requested": "[8.0.10, )",
-        "resolved": "8.0.10",
-        "contentHash": "X7idCyA4JhF4iInQUsSuIRcZzjr5h0Rl7IHxNRz/yd136+CIZ4tMMjasxiVOzU/IdWsR4UIG75DLsjcJrlYs8w==",
-        "dependencies": {
-          "Microsoft.IdentityModel.Protocols.OpenIdConnect": "7.1.2"
-        }
       },
       "Microsoft.AspNetCore.Mvc.NewtonsoftJson": {
         "type": "Direct",
@@ -1499,49 +1481,54 @@
       },
       "Microsoft.IdentityModel.Abstractions": {
         "type": "Transitive",
-        "resolved": "7.1.2",
-        "contentHash": "33eTIA2uO/L9utJjZWbKsMSVsQf7F8vtd6q5mQX7ZJzNvCpci5fleD6AeANGlbbb7WX7XKxq9+Dkb5e3GNDrmQ=="
+        "resolved": "6.35.0",
+        "contentHash": "xuR8E4Rd96M41CnUSCiOJ2DBh+z+zQSmyrYHdYhD6K4fXBcQGVnRCFQ0efROUYpP+p0zC1BLKr0JRpVuujTZSg=="
       },
       "Microsoft.IdentityModel.JsonWebTokens": {
         "type": "Transitive",
-        "resolved": "7.1.2",
-        "contentHash": "cloLGeZolXbCJhJBc5OC05uhrdhdPL6MWHuVUnkkUvPDeK7HkwThBaLZ1XjBQVk9YhxXE2OvHXnKi0PLleXxDg==",
-        "dependencies": {
-          "Microsoft.IdentityModel.Tokens": "7.1.2"
+        "resolved": "6.35.0",
+        "contentHash": "9wxai3hKgZUb4/NjdRKfQd0QJvtXKDlvmGMYACbEC8DFaicMFCFhQFZq9ZET1kJLwZahf2lfY5Gtcpsx8zYzbg==",
+        "dependencies": {
+          "Microsoft.IdentityModel.Tokens": "6.35.0",
+          "System.Text.Encoding": "4.3.0",
+          "System.Text.Encodings.Web": "4.7.2",
+          "System.Text.Json": "4.7.2"
         }
       },
       "Microsoft.IdentityModel.Logging": {
         "type": "Transitive",
-        "resolved": "7.1.2",
-        "contentHash": "YCxBt2EeJP8fcXk9desChkWI+0vFqFLvBwrz5hBMsoh0KJE6BC66DnzkdzkJNqMltLromc52dkdT206jJ38cTw==",
-        "dependencies": {
-          "Microsoft.IdentityModel.Abstractions": "7.1.2"
+        "resolved": "6.35.0",
+        "contentHash": "jePrSfGAmqT81JDCNSY+fxVWoGuJKt9e6eJ+vT7+quVS55nWl//jGjUQn4eFtVKt4rt5dXaleZdHRB9J9AJZ7Q==",
+        "dependencies": {
+          "Microsoft.IdentityModel.Abstractions": "6.35.0"
         }
       },
       "Microsoft.IdentityModel.Protocols": {
         "type": "Transitive",
-        "resolved": "7.1.2",
-        "contentHash": "SydLwMRFx6EHPWJ+N6+MVaoArN1Htt92b935O3RUWPY1yUF63zEjvd3lBu79eWdZUwedP8TN2I5V9T3nackvIQ==",
-        "dependencies": {
-          "Microsoft.IdentityModel.Logging": "7.1.2",
-          "Microsoft.IdentityModel.Tokens": "7.1.2"
+        "resolved": "6.35.0",
+        "contentHash": "BPQhlDzdFvv1PzaUxNSk+VEPwezlDEVADIKmyxubw7IiELK18uJ06RQ9QKKkds30XI+gDu9n8j24XQ8w7fjWcg==",
+        "dependencies": {
+          "Microsoft.IdentityModel.Logging": "6.35.0",
+          "Microsoft.IdentityModel.Tokens": "6.35.0"
         }
       },
       "Microsoft.IdentityModel.Protocols.OpenIdConnect": {
         "type": "Transitive",
-        "resolved": "7.1.2",
-        "contentHash": "6lHQoLXhnMQ42mGrfDkzbIOR3rzKM1W1tgTeMPLgLCqwwGw0d96xFi/UiX/fYsu7d6cD5MJiL3+4HuI8VU+sVQ==",
-        "dependencies": {
-          "Microsoft.IdentityModel.Protocols": "7.1.2",
-          "System.IdentityModel.Tokens.Jwt": "7.1.2"
+        "resolved": "6.35.0",
+        "contentHash": "LMtVqnECCCdSmyFoCOxIE5tXQqkOLrvGrL7OxHg41DIm1bpWtaCdGyVcTAfOQpJXvzND9zUKIN/lhngPkYR8vg==",
+        "dependencies": {
+          "Microsoft.IdentityModel.Protocols": "6.35.0",
+          "System.IdentityModel.Tokens.Jwt": "6.35.0"
         }
       },
       "Microsoft.IdentityModel.Tokens": {
         "type": "Transitive",
-        "resolved": "7.1.2",
-        "contentHash": "oICJMqr3aNEDZOwnH5SK49bR6Z4aX0zEAnOLuhloumOSuqnNq+GWBdQyrgILnlcT5xj09xKCP/7Y7gJYB+ls/g==",
-        "dependencies": {
-          "Microsoft.IdentityModel.Logging": "7.1.2"
+        "resolved": "6.35.0",
+        "contentHash": "RN7lvp7s3Boucg1NaNAbqDbxtlLj5Qeb+4uSS1TeK5FSBVM40P4DKaTKChT43sHyKfh7V0zkrMph6DdHvyA4bg==",
+        "dependencies": {
+          "Microsoft.CSharp": "4.5.0",
+          "Microsoft.IdentityModel.Logging": "6.35.0",
+          "System.Security.Cryptography.Cng": "4.5.0"
         }
       },
       "Microsoft.Net.Http.Headers": {
@@ -1562,6 +1549,11 @@
         "type": "Transitive",
         "resolved": "3.1.0",
         "contentHash": "z7aeg8oHln2CuNulfhiLYxCVMPEwBl3rzicjvIX+4sUuCwvXw5oXQEtbiU2c0z4qYL5L3Kmx0mMA/+t/SbY67w=="
+      },
+      "Microsoft.NETCore.Targets": {
+        "type": "Transitive",
+        "resolved": "1.1.0",
+        "contentHash": "aOZA3BWfz9RXjpzt0sRJJMjAscAUm3Hoa4UWAfceV9UTYxgwZ1lZt5nO2myFf+/jetYQo4uTP7zS8sJY67BBxg=="
       },
       "Microsoft.PowerBI.Api": {
         "type": "Transitive",
@@ -1867,11 +1859,11 @@
       },
       "System.IdentityModel.Tokens.Jwt": {
         "type": "Transitive",
-        "resolved": "7.1.2",
-        "contentHash": "Thhbe1peAmtSBFaV/ohtykXiZSOkx59Da44hvtWfIMFofDA3M3LaVyjstACf2rKGn4dEDR2cUpRAZ0Xs/zB+7Q==",
-        "dependencies": {
-          "Microsoft.IdentityModel.JsonWebTokens": "7.1.2",
-          "Microsoft.IdentityModel.Tokens": "7.1.2"
+        "resolved": "6.35.0",
+        "contentHash": "yxGIQd3BFK7F6S62/7RdZk3C/mfwyVxvh6ngd1VYMBmbJ1YZZA9+Ku6suylVtso0FjI0wbElpJ0d27CdsyLpBQ==",
+        "dependencies": {
+          "Microsoft.IdentityModel.JsonWebTokens": "6.35.0",
+          "Microsoft.IdentityModel.Tokens": "6.35.0"
         }
       },
       "System.IO.FileSystem.AccessControl": {
@@ -1928,6 +1920,15 @@
           "System.Reflection.Metadata": "7.0.0"
         }
       },
+      "System.Runtime": {
+        "type": "Transitive",
+        "resolved": "4.3.0",
+        "contentHash": "JufQi0vPQ0xGnAczR13AUFglDyVYt4Kqnz1AZaiKZ5+GICq0/1MH/mO/eAJHt/mHW1zjKBJd7kV26SrxddAhiw==",
+        "dependencies": {
+          "Microsoft.NETCore.Platforms": "1.1.0",
+          "Microsoft.NETCore.Targets": "1.1.0"
+        }
+      },
       "System.Runtime.Caching": {
         "type": "Transitive",
         "resolved": "6.0.0",
@@ -1980,6 +1981,16 @@
         "type": "Transitive",
         "resolved": "5.0.0",
         "contentHash": "t0MGLukB5WAVU9bO3MGzvlGnyJPgUlcwerXn1kzBRjwLKixT96XV0Uza41W49gVd8zEMFu9vQEFlv0IOrytICA=="
+      },
+      "System.Text.Encoding": {
+        "type": "Transitive",
+        "resolved": "4.3.0",
+        "contentHash": "BiIg+KWaSDOITze6jGQynxg64naAPtqGHBwDrLaCtixsa5bKiR8dpPOHA7ge3C0JJQizJE+sfkz1wV+BAKAYZw==",
+        "dependencies": {
+          "Microsoft.NETCore.Platforms": "1.1.0",
+          "Microsoft.NETCore.Targets": "1.1.0",
+          "System.Runtime": "4.3.0"
+        }
       },
       "System.Text.Encoding.CodePages": {
         "type": "Transitive",
@@ -2039,11 +2050,7 @@
           "AspNetCore.Identity.CosmosDb": "[8.0.7, )",
           "Azure.Extensions.AspNetCore.Configuration.Secrets": "[1.3.2, )",
           "Azure.Identity": "[1.13.1, )",
-<<<<<<< HEAD
-          "Cosmos.BlobService": "[8.0.10.20, )",
-=======
           "Cosmos.BlobService": "[8.0.10.22, )",
->>>>>>> c44aafa9
           "MailChimp.Net.V3": "[5.5.0, )",
           "Microsoft.AspNetCore.DataProtection.EntityFrameworkCore": "[8.0.10, )",
           "Microsoft.AspNetCore.Identity.EntityFrameworkCore": "[8.0.10, )",
