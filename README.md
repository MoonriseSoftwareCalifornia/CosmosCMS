--- conflicted
+++ resolved
@@ -21,25 +21,10 @@
 
 ## Use Cases
 
-<<<<<<< HEAD
 * Cosmos is suitable for content-driven (HTML pages, images, videos, API "mashups") websites, especially where user-load the amount of content bytes is expected to be high. Example websites include: New York Times, National Geographic, Hulu, Condé Nast, TikTock, and Spotify for Artists.
 * Content must be delivered highly efficiently (lean in terms of bytes), and sudden busts.
 * Multi-regional redundancy with minimal administrative effort.
 * Content-driven website where non-technical contributors require little training.
-
-### Should I switch to Cosmos?
-=======
-First of all, Cosmos **is not** a replacement for WordPress, Drupal, or other traditional websites where the
-convenience of easy mods like plugins and modules are important.
-
-Cosmos can be a complement to a hosting environment where a headless or decoupled CMS is needed in addition to
-what is already in place. Cosmos easily
-fits in because it takes no special training or skills to administer or build websites with. Also, non technical
-content editors can get up and running with little or no training.
->>>>>>> c3387817
-
-First of all, Cosmos **is not** a replacement where the convenience of easy mods like plugins and modules are important--and
-performance is not a concern.  But if you have web developer help, the includsion of API services and back-end customization with Cosmos is relatively easy.
 
 ## Content Editing Tools
 
